# PyCO2SYS: marine carbonate system calculations in Python.
# Copyright (C) 2020--2025  Matthew P. Humphreys et al.  (GNU GPLv3)
"""Calculate saturation states of soluble solids."""

from jax import numpy as np

from . import convert
from .meta import valid


def _deltaKappaCalcite_I75(temperature):
    """Delta and kappa terms for calcite solubility [I75]."""
    # Note that Millero, GCA 1995 has typos:
    #   (-.5304, -.3692, and 10^3 for Kappa factor)
    deltaVKCa = -48.76 + 0.5304 * temperature
    KappaKCa = (-11.76 + 0.3692 * temperature) / 1000
    return deltaVKCa, KappaKCa


def pk_calcite_M83(temperature, salinity, pressure, gas_constant):
    """Calcite solubility following M83."""
    TempK = convert.celsius_to_kelvin(temperature)
    Pbar = convert.decibar_to_bar(pressure)
    logKCa = -171.9065 - 0.077993 * TempK + 2839.319 / TempK
    logKCa = logKCa + 71.595 * np.log10(TempK)
    logKCa = logKCa + (-0.77712 + 0.0028426 * TempK + 178.34 / TempK) * np.sqrt(
        salinity
    )
    logKCa = logKCa - 0.07711 * salinity + 0.0041249 * np.sqrt(salinity) * salinity
    # sd fit = .01 (for salinity part, not part independent of salinity)
    KCa = 10.0**logKCa  # this is in (mol/kg-SW)^2 at zero pressure
    # Add pressure correction for calcite [I75, M79]
    deltaVKCa, KappaKCa = _deltaKappaCalcite_I75(temperature)
    lnKCafac = (-deltaVKCa + 0.5 * KappaKCa * Pbar) * Pbar / (gas_constant * TempK)
    KCa = KCa * np.exp(lnKCafac)
    return -np.log10(KCa)


def pk_aragonite_M83(temperature, salinity, pressure, gas_constant):
    """Aragonite solubility following M83 with pressure correction of I75."""
    TempK = convert.celsius_to_kelvin(temperature)
    Pbar = convert.decibar_to_bar(pressure)
    logKAr = -171.945 - 0.077993 * TempK + 2903.293 / TempK
    logKAr = logKAr + 71.595 * np.log10(TempK)
    logKAr = logKAr + (-0.068393 + 0.0017276 * TempK + 88.135 / TempK) * np.sqrt(
        salinity
    )
    logKAr = logKAr - 0.10018 * salinity + 0.0059415 * np.sqrt(salinity) * salinity
    # sd fit = .009 (for salinity part, not part independent of salinity)
    KAr = 10.0**logKAr  # this is in (mol/kg-SW)^2
    # Add pressure correction for aragonite [M79]:
    deltaVKCa, KappaKCa = _deltaKappaCalcite_I75(temperature)
    # Same as Millero, GCA 1995 except for typos (-.5304, -.3692,
    #   and 10^3 for Kappa factor)
    deltaVKAr = deltaVKCa + 2.8
    KappaKAr = KappaKCa
    lnKArfac = (-deltaVKAr + 0.5 * KappaKAr * Pbar) * Pbar / (gas_constant * TempK)
    KAr = KAr * np.exp(lnKArfac)
    return -np.log10(KAr)


def pk_calcite_P0_I75(temperature, salinity):
    """Calcite solubility constant following ICHP73/I75 with no pressure correction.
    For use with GEOSECS constants.
    """
    TempK = convert.celsius_to_kelvin(temperature)
    return -np.log10(
        0.0000001
        * (
            -34.452
            - 39.866 * salinity ** (1 / 3)
            + 110.21 * np.log10(salinity)
            - 0.0000075752 * TempK**2
        )
    )


def pk_calcite_I75(temperature, salinity, pressure, gas_constant):
    """Calcite solubility constant following ICHP73/I75 with pressure correction.
    For use with GEOSECS constants.
    """
    TempK = convert.celsius_to_kelvin(temperature)
    Pbar = convert.decibar_to_bar(pressure)
    # === CO2SYS.m comments: =======
    # *** CalculateKCaforGEOSECS:
    # Ingle et al, Marine Chemistry 1:295-307, 1973 is referenced in
    # (quoted in Takahashi et al, GEOSECS Pacific Expedition v. 3, 1982
    # but the fit is actually from Ingle, Marine Chemistry 3:301-319, 1975).
    # This is in (mol/kg-SW)^2
    # ==============================
    pKCa = pk_calcite_P0_I75(temperature, salinity)
    # Now add pressure correction
    # === CO2SYS.m comments: =======
    # Culberson and Pytkowicz, Limnology and Oceanography 13:403-417, 1968
    # (quoted in Takahashi et al, GEOSECS Pacific Expedition v. 3, 1982
    # but their paper is not even on this topic).
    # The fits appears to be new in the GEOSECS report.
    # I can't find them anywhere else.
    # ==============================
    KCa = 10**-pKCa * np.exp((36 - 0.2 * temperature) * Pbar / (gas_constant * TempK))
    return -np.log10(KCa)


def pk_aragonite_GEOSECS(temperature, salinity, pressure, gas_constant):
    """Aragonite solubility following ICHP73 with no pressure correction.
    For use with GEOSECS constants.
    """
    TempK = convert.celsius_to_kelvin(temperature)
    Pbar = convert.decibar_to_bar(pressure)
    # === CO2SYS.m comments: =======
    # *** CalculateKArforGEOSECS:
    # Berner, R. A., American Journal of Science 276:713-730, 1976:
    # (quoted in Takahashi et al, GEOSECS Pacific Expedition v. 3, 1982)
    pKCa = pk_calcite_P0_I75(temperature, salinity)
    KAr = 1.45 * 10**-pKCa  # this is in (mol/kg-SW)^2
    # Berner (p. 722) states that he uses 1.48.
    # It appears that 1.45 was used in the GEOSECS calculations
    # Now add pressure correction
    # === CO2SYS.m comments: =======
    # Culberson and Pytkowicz, Limnology and Oceanography 13:403-417, 1968
    # (quoted in Takahashi et al, GEOSECS Pacific Expedition v. 3, 1982
    # but their paper is not even on this topic).
    # The fits appears to be new in the GEOSECS report.
    # I can't find them anywhere else.
    KAr = KAr * np.exp((33.3 - 0.22 * temperature) * Pbar / (gas_constant * TempK))
    return -np.log10(KAr)


def OC_from_CO3(CO3, Ca, pk_calcite):
    """Calculate [CO3] given saturation state w.r.t. calcite."""
    return 1e-12 * CO3 * Ca / 10**-pk_calcite


def OA_from_CO3(CO3, Ca, pk_aragonite):
    """Calculate [CO3] given saturation state w.r.t. aragonite."""
    return 1e-12 * CO3 * Ca / 10**-pk_aragonite


def CO3_from_OC(saturation_calcite, Ca, pk_calcite):
    """Calculate [CO3] given saturation state w.r.t. calcite."""
    return 1e12 * saturation_calcite * 10**-pk_calcite / Ca


def CO3_from_OA(saturation_aragonite, Ca, pk_aragonite):
    """Calculate [CO3] given saturation state w.r.t. aragonite."""
    return 1e12 * saturation_aragonite * 10**-pk_aragonite / Ca


<<<<<<< HEAD
@valid(Mg_percent=[0, 22])
def get_kt_Mg_calcite_25C_1atm_synthetic(Mg_percent):
    # curve 3
    a, b, c, d = -1.04700900e-05, 8.41626295e-04, -1.06073211e-03, -8.50230163e00
    return 10 ** (a * Mg_percent**3 + b * Mg_percent**2 + c * Mg_percent + d)


@valid(Mg_percent=[0, 45])
def get_kt_Mg_calcite_25C_1atm_biogenic(Mg_percent):
    # curve 2
    a, b, c, d = -9.56525687e-06, 6.34456760e-04, 2.18346079e-03, -8.37659138e00
    return 10 ** (a * Mg_percent**3 + b * Mg_percent**2 + c * Mg_percent + d)
=======
# @valid(Mg_percent=[0,22])
def get_kt_Mg_calcite_25C_1atm_synthetic(Mg_percent):  # rename?
    # Category 3
    # TODO currently not like in paper (Mg content instead of fraction)
    a, b, c, d = -1.04700900e-05, 8.41626295e-04, -1.06073211e-03, -8.50230163e00
    # fractions
    # a, b, c, d = -10.47, 8.416, -0.1061, -8.502
    return 10 ** (a * Mg_percent**3 + b * Mg_percent**2 + c * Mg_percent + d)

>>>>>>> 1fd9955b

# @valid(Mg_percent=[0,45])
def get_kt_Mg_calcite_25C_1atm_biogenic(Mg_percent):  # rename?
    # Category 2
    a, b, c, d = -9.56525687e-06, 6.34456760e-04, 2.18346079e-03, -8.37659138e00
    # TODO for fraction (also slightly different... I wonder why?)
    # a, b, c, d = -20.13, 14.02, -1.277, -8.294
    return 10 ** (a * Mg_percent**3 + b * Mg_percent**2 + c * Mg_percent + d)

<<<<<<< HEAD
@valid(Mg_percent=[0, 27])
def get_kt_Mg_calcite_25C_1atm_minprep(Mg_percent):
    # curve 1
    a, b, c, d = -2.34131949e-04, 8.57477879e-03, -1.61786329e-02, -8.51219119e00
=======

# @valid(Mg_percent=[0,27])
def get_kt_Mg_calcite_25C_1atm_minprep(Mg_percent):  # rename?
    # Category 1
    a, b, c, d = -2.34131949e-04, 8.57477879e-03, -1.61786329e-02, -8.51219119e00
    # TODO for fractions
    # a, b, c, d = -234.1, 85.75, -1.618, -8.512
>>>>>>> 1fd9955b
    return 10 ** (a * Mg_percent**3 + b * Mg_percent**2 + c * Mg_percent + d)


def _get_deltaH_Mg_calcite(Mg_percent):
    # enthalpy deltaH based on Mg content
    # ideal solid solution line between dH_calcite (0% Mg) and dH_magnesite (100% Mg)
    # TODO fraction
    deltaH_c_25 = -13.07  # RH95
    deltaH_mag_25 = -28.9  # RH95
    return deltaH_c_25 - (deltaH_c_25 - deltaH_mag_25) / 100 * Mg_percent


def _get_Cp_Mg_calcite(Mg_percent):
    # heat capacity Cp based on Mg content
    # ideal solid solution line between Cp of calcite and Cp of Magnesite at 25C
    # TODO fraction
    cp_c_25 = 81.88  # NBS
    cp_mag_25 = 75.52  # NBS
    return cp_c_25 - (cp_c_25 - cp_mag_25) / 100 * Mg_percent


def _get_kt_calcite_1atm_PB82(temperature):
    TempK = convert.celsius_to_kelvin(temperature)
    # temperature dependence of K_calcite according to PB82
    return 10 ** (
        -171.9065 - 0.077993 * TempK + 2839.319 / TempK + 71.595 * np.log10(TempK)
    )


<<<<<<< HEAD
def _get_kt_magnesite_1atm_B18(temperature):
    TempK = convert.celsius_to_kelvin(temperature)
    # temperature dependence of K_calcite according to B18
=======
def _get_kt_magnesite_1atm_B11(temperature):
    TempK = convert.celsius_to_kelvin(temperature)
    # temperature dependence of K_magnesite according to B11
>>>>>>> 1fd9955b
    return 10 ** (7.267 - 1476.604 / TempK - 0.033918 * TempK)


def _get_kt_calcite_magnesite_idealmix_1atm(temperature, Mg_percent):
<<<<<<< HEAD
    ideal_mix = np.log10(_get_kt_magnesite_1atm_B18(temperature)) * Mg_percent / 100 + (
=======
    # TODO fraction
    ideal_mix = np.log10(_get_kt_magnesite_1atm_B11(temperature)) * Mg_percent / 100 + (
>>>>>>> 1fd9955b
        np.log10(_get_kt_calcite_1atm_PB82(temperature)) * (1 - (Mg_percent / 100))
    )
    return 10 ** (ideal_mix)


def get_kt_Mg_calcite_1atm_vantHoff(
    temperature, Mg_percent, gas_constant, kt_Mg_calcite_25C_1atm
):
    # TODO fraction
    GasR = gas_constant / 10
    TempK = convert.celsius_to_kelvin(temperature)
    T0 = 298.15  # standard temperature is 25C
    kt_Mg_calcite_1atm = (
        np.exp(
            (
                (-_get_deltaH_Mg_calcite(Mg_percent) * 1000)
                / GasR
                * (1 / (TempK) - 1 / (T0))
            )
            - _get_Cp_Mg_calcite(Mg_percent)
            / GasR
            * (np.log(TempK / T0) + T0 / TempK - 1)
        )
        * kt_Mg_calcite_25C_1atm
    )
    return kt_Mg_calcite_1atm


def get_kt_Mg_calcite_1atm_idealmix(temperature, kt_Mg_calcite_25C_1atm, Mg_percent):
    # uses temperature dependence of logK(calcite) from PB82
    # uses temperature dependence of logK(magnesite) from B11
    # assumes ideal solid solution
    # TODO fraction
    delta = np.log10(_get_kt_calcite_magnesite_idealmix_1atm(25, Mg_percent)) - (
        np.log10(kt_Mg_calcite_25C_1atm)
    )
    kt_Mg_calcite_1atm = 10 ** (
        np.log10(_get_kt_calcite_magnesite_idealmix_1atm(temperature, Mg_percent))
        - delta
    )
    return kt_Mg_calcite_1atm


def get_kt_Mg_calcite_1atm_PB82(temperature, kt_Mg_calcite_25C_1atm):
    # uses temperature dependence of logK(calcite) from PB82
    delta = np.log10(_get_kt_calcite_1atm_PB82(25)) - (np.log10(kt_Mg_calcite_25C_1atm))
    kt_Mg_calcite_1atm = 10 ** (
        np.log10(_get_kt_calcite_1atm_PB82(temperature)) - delta
    )
    return kt_Mg_calcite_1atm


# parameters for different ions,
# acf_caco3 = 1
acf_params_Ca = [
    7.76951341e-02,
    2.28137488e00,
    1.08980433e01,
    2.69207962e02,
    -5.82525447e01,
    1.27866112e-01,
    7.54130862e-03,
    8.44820348e-02,
    2.27443209e00,
    4.67107098e-01,
    3.70905684e02,
    1.50378527e02,
    7.52749248e-03,
    -2.52416954e-02,
    3.08064065e00,
]
acf_params_Mg = [
    -8.99520485e00,
    2.94298452e04,
    3.41365638e03,
    4.46735197e02,
    4.10581581e04,
    -1.61855534e02,
    4.72310071e-02,
    1.46211671e-01,
    4.46262145e00,
    -5.14957487e01,
    3.31316128e05,
    6.10039215e03,
    1.09121032e-03,
    -1.98622574e-04,
    -8.11411910e-01,
]
acf_params_CO3 = [
    -1.56682788e-02,
    7.71409406e01,
    7.76810062e00,
    -5.07318950e03,
    -9.51872681e08,
    1.36830277e09,
    -1.85870465e-07,
    1.91965700e-01,
    6.41576790e00,
    1.37088945e00,
    -1.62853568e03,
    -5.20524907e03,
    2.00256489e-03,
    -5.67468044e-03,
    7.98885950e00,
]


def _get_activity_coefficient(salinity, temperature, params):
    TempK = convert.celsius_to_kelvin(temperature)
    # get activity coefficients
    a0, a1, a2, b0, b1, b2, c0, c1, c2, d0, d1, d2, e0, e1, e2 = params
    A = a0 + a1 * (1 / (salinity + a2))
    B = b0 + b1 * (1 / (salinity + b2))
    C = c0 + c1 * (1 / (salinity + c2))
    D = d0 + d1 * (1 / (salinity + d2))
    E = e0 + e1 * (1 / (salinity + e2))
    return A - C * (TempK - B) ** (1 / D) * np.log(E * (TempK - B))


def get_activity_coefficient_Ca(salinity, temperature):
    return _get_activity_coefficient(salinity, temperature, acf_params_Ca)


def get_activity_coefficient_Mg(salinity, temperature):
    return _get_activity_coefficient(salinity, temperature, acf_params_Mg)


def get_activity_coefficient_CO3(salinity, temperature):
    return _get_activity_coefficient(salinity, temperature, acf_params_CO3)


<<<<<<< HEAD
def get_k_Mg_calcite_1atm(
    acf_Ca, acf_Mg, acf_CO3, Mg_percent, kt_Mg_calcite_1atm, gas_constant
):
=======
def get_k_Mg_calcite_1atm(acf_Ca, acf_Mg, acf_CO3, Mg_percent, kt_Mg_calcite_1atm):
>>>>>>> 1fd9955b
    # calculate stoichiometric K*
    # TODO fraction?
    Mg_fraction = Mg_percent / 100
    k_Mg_calcite_1atm = kt_Mg_calcite_1atm / (
        acf_Ca ** (1 - Mg_fraction) * acf_Mg**Mg_fraction * acf_CO3
    )
    return k_Mg_calcite_1atm


def get_k_Mg_calcite(
    pressure, temperature, Mg_percent, gas_constant, k_Mg_calcite_1atm
):
    TempK = convert.celsius_to_kelvin(temperature)
    Pbar = convert.decibar_to_bar(pressure)
    deltaV_Ca, deltaK_Ca = _deltaKappaCalcite_I75(temperature)  # from PyCO2Sys
    # get ∆V for Mg content
<<<<<<< HEAD
    deltaV_Mg_calcite = (
        deltaV_Ca + 0.1022 * Mg_percent
    )  # sources for this fit: RB62, PR90, A77
=======
    # TODO change to fraction??
    deltaV_Mg_calcite = (
        deltaV_Ca + 0.0892 * Mg_percent
    )  # sources for this fit: B85, RB62, PR90, A77
>>>>>>> 1fd9955b
    # get ∆K
    deltaK_Mg_calcite = deltaK_Ca
    # calculate pressure dependence
    ln_K_K = (
        (-deltaV_Mg_calcite + 0.5 * deltaK_Mg_calcite * Pbar)
        * Pbar
        / (gas_constant * TempK)
    )
    k_Mg_calcite = k_Mg_calcite_1atm * np.exp(ln_K_K)
    return k_Mg_calcite


def OMgCaCO3_from_CO3(Ca, Mg, CO3, Mg_percent, k_Mg_calcite):
    Mg_fraction = Mg_percent / 100
    return 1e-12 * (CO3 * Ca ** (1 - Mg_fraction) * Mg**Mg_fraction) / k_Mg_calcite<|MERGE_RESOLUTION|>--- conflicted
+++ resolved
@@ -146,20 +146,6 @@
     return 1e12 * saturation_aragonite * 10**-pk_aragonite / Ca
 
 
-<<<<<<< HEAD
-@valid(Mg_percent=[0, 22])
-def get_kt_Mg_calcite_25C_1atm_synthetic(Mg_percent):
-    # curve 3
-    a, b, c, d = -1.04700900e-05, 8.41626295e-04, -1.06073211e-03, -8.50230163e00
-    return 10 ** (a * Mg_percent**3 + b * Mg_percent**2 + c * Mg_percent + d)
-
-
-@valid(Mg_percent=[0, 45])
-def get_kt_Mg_calcite_25C_1atm_biogenic(Mg_percent):
-    # curve 2
-    a, b, c, d = -9.56525687e-06, 6.34456760e-04, 2.18346079e-03, -8.37659138e00
-    return 10 ** (a * Mg_percent**3 + b * Mg_percent**2 + c * Mg_percent + d)
-=======
 # @valid(Mg_percent=[0,22])
 def get_kt_Mg_calcite_25C_1atm_synthetic(Mg_percent):  # rename?
     # Category 3
@@ -169,7 +155,6 @@
     # a, b, c, d = -10.47, 8.416, -0.1061, -8.502
     return 10 ** (a * Mg_percent**3 + b * Mg_percent**2 + c * Mg_percent + d)
 
->>>>>>> 1fd9955b
 
 # @valid(Mg_percent=[0,45])
 def get_kt_Mg_calcite_25C_1atm_biogenic(Mg_percent):  # rename?
@@ -179,12 +164,6 @@
     # a, b, c, d = -20.13, 14.02, -1.277, -8.294
     return 10 ** (a * Mg_percent**3 + b * Mg_percent**2 + c * Mg_percent + d)
 
-<<<<<<< HEAD
-@valid(Mg_percent=[0, 27])
-def get_kt_Mg_calcite_25C_1atm_minprep(Mg_percent):
-    # curve 1
-    a, b, c, d = -2.34131949e-04, 8.57477879e-03, -1.61786329e-02, -8.51219119e00
-=======
 
 # @valid(Mg_percent=[0,27])
 def get_kt_Mg_calcite_25C_1atm_minprep(Mg_percent):  # rename?
@@ -192,7 +171,6 @@
     a, b, c, d = -2.34131949e-04, 8.57477879e-03, -1.61786329e-02, -8.51219119e00
     # TODO for fractions
     # a, b, c, d = -234.1, 85.75, -1.618, -8.512
->>>>>>> 1fd9955b
     return 10 ** (a * Mg_percent**3 + b * Mg_percent**2 + c * Mg_percent + d)
 
 
@@ -222,25 +200,15 @@
     )
 
 
-<<<<<<< HEAD
-def _get_kt_magnesite_1atm_B18(temperature):
-    TempK = convert.celsius_to_kelvin(temperature)
-    # temperature dependence of K_calcite according to B18
-=======
 def _get_kt_magnesite_1atm_B11(temperature):
     TempK = convert.celsius_to_kelvin(temperature)
     # temperature dependence of K_magnesite according to B11
->>>>>>> 1fd9955b
     return 10 ** (7.267 - 1476.604 / TempK - 0.033918 * TempK)
 
 
 def _get_kt_calcite_magnesite_idealmix_1atm(temperature, Mg_percent):
-<<<<<<< HEAD
-    ideal_mix = np.log10(_get_kt_magnesite_1atm_B18(temperature)) * Mg_percent / 100 + (
-=======
     # TODO fraction
     ideal_mix = np.log10(_get_kt_magnesite_1atm_B11(temperature)) * Mg_percent / 100 + (
->>>>>>> 1fd9955b
         np.log10(_get_kt_calcite_1atm_PB82(temperature)) * (1 - (Mg_percent / 100))
     )
     return 10 ** (ideal_mix)
@@ -372,13 +340,7 @@
     return _get_activity_coefficient(salinity, temperature, acf_params_CO3)
 
 
-<<<<<<< HEAD
-def get_k_Mg_calcite_1atm(
-    acf_Ca, acf_Mg, acf_CO3, Mg_percent, kt_Mg_calcite_1atm, gas_constant
-):
-=======
 def get_k_Mg_calcite_1atm(acf_Ca, acf_Mg, acf_CO3, Mg_percent, kt_Mg_calcite_1atm):
->>>>>>> 1fd9955b
     # calculate stoichiometric K*
     # TODO fraction?
     Mg_fraction = Mg_percent / 100
@@ -395,16 +357,10 @@
     Pbar = convert.decibar_to_bar(pressure)
     deltaV_Ca, deltaK_Ca = _deltaKappaCalcite_I75(temperature)  # from PyCO2Sys
     # get ∆V for Mg content
-<<<<<<< HEAD
-    deltaV_Mg_calcite = (
-        deltaV_Ca + 0.1022 * Mg_percent
-    )  # sources for this fit: RB62, PR90, A77
-=======
     # TODO change to fraction??
     deltaV_Mg_calcite = (
         deltaV_Ca + 0.0892 * Mg_percent
     )  # sources for this fit: B85, RB62, PR90, A77
->>>>>>> 1fd9955b
     # get ∆K
     deltaK_Mg_calcite = deltaK_Ca
     # calculate pressure dependence
