--- conflicted
+++ resolved
@@ -123,7 +123,6 @@
     "kt_Mg_calcite_25C_1atm_minprep": solubility.get_kt_Mg_calcite_25C_1atm_minprep,
     "kt_Mg_calcite_25C_1atm_biogenic": solubility.get_kt_Mg_calcite_25C_1atm_biogenic,
     "kt_Mg_calcite_25C_1atm_synthetic": solubility.get_kt_Mg_calcite_25C_1atm_synthetic,
-    "kt_Mg_calcite_25C_1atm_fish": solubility.get_kt_Mg_calcite_25C_1atm_fish,
     "kt_Mg_calcite_1atm_vantHoff": solubility.get_kt_Mg_calcite_1atm_vantHoff,
     "kt_Mg_calcite_1atm_PB82": solubility.get_kt_Mg_calcite_1atm_PB82,
     "kt_Mg_calcite_1atm_idealmix": solubility.get_kt_Mg_calcite_1atm_idealmix,
@@ -688,13 +687,12 @@
     1: dict(kt_Mg_calcite_25C_1atm=solubility.get_kt_Mg_calcite_25C_1atm_minprep),
     2: dict(kt_Mg_calcite_25C_1atm=solubility.get_kt_Mg_calcite_25C_1atm_biogenic),
     3: dict(kt_Mg_calcite_25C_1atm=solubility.get_kt_Mg_calcite_25C_1atm_synthetic),
-    4: dict(kt_Mg_calcite_25C_1atm=solubility.get_kt_Mg_calcite_25C_1atm_fish), # TODO remove
-}
-
-get_funcs_opts["opt_Mg_calcite_kt_Tdep"] = { # TODO order? 
-    1: dict(kt_Mg_calcite_1atm=solubility.get_kt_Mg_calcite_1atm_vantHoff),
+}
+
+get_funcs_opts["opt_Mg_calcite_kt_Tdep"] = { 
+    1: dict(kt_Mg_calcite_1atm=solubility.get_kt_Mg_calcite_1atm_idealmix),
     2: dict(kt_Mg_calcite_1atm=solubility.get_kt_Mg_calcite_1atm_PB82),
-    3: dict(kt_Mg_calcite_1atm=solubility.get_kt_Mg_calcite_1atm_idealmix),
+    3: dict(kt_Mg_calcite_1atm=solubility.get_kt_Mg_calcite_1atm_vantHoff),
 }
 
 # Automatically set up graph for calculations that depend neither on icase nor opts
@@ -784,17 +782,8 @@
     "opt_Mg_calcite_type": 2,
     "opt_pH_scale": 1,
     "opt_total_borate": 1,
-<<<<<<< HEAD
-    "opt_Ca": 1,
-    "opt_fugacity_factor": 1,
-    "opt_HCO3_root": 2,
-    "opt_k_calcite": 1,
-    "opt_k_aragonite": 1,
-    "opt_fCO2_temperature": 1,
-    "opt_Mg_calcite_type": 2, # TODO does it need a default at all?
+    "opt_Mg_calcite_type": 2,
     "opt_Mg_calcite_kt_Tdep": 1, # TODO should be ideal mixing
-=======
->>>>>>> d94dabe8
 }
 
 # Define labels for parameter plotting
