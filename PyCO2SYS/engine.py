# PyCO2SYS: marine carbonate system calculations in Python.
# Copyright (C) 2020--2025  Matthew P. Humphreys et al.  (GNU GPLv3)
import itertools
import warnings
from collections import UserDict
from inspect import signature

import networkx as nx
from jax import numpy as np
from jaxlib.xla_extension import ArrayImpl

from . import (
    bio,
    buffers,
    constants,
    convert,
    equilibria,
    gas,
    meta,
    salts,
    solubility,
    solve,
    upsilon,
)

# Define functions for calculations that depend neither on icase nor opts:
get_funcs = {
    # Total salt contents
    "ionic_strength": salts.ionic_strength_DOE94,
    "total_fluoride": salts.total_fluoride_R65,
    "total_sulfate": salts.total_sulfate_MR66,
    # Equilibrium constants at 1 atm and on reported pH scale
    "k_CO2_1atm": equilibria.p1atm.k_CO2_W74,
    "k_H2S_total_1atm": equilibria.p1atm.k_H2S_total_YM95,
    # pH scale conversion factors at 1 atm
    "free_to_sws_1atm": lambda total_fluoride,
    total_sulfate,
    k_HF_free_1atm,
    k_HSO4_free_1atm: convert.pH_free_to_sws(
        total_fluoride, total_sulfate, k_HF_free_1atm, k_HSO4_free_1atm
    ),
    "nbs_to_sws": convert.pH_nbs_to_sws,  # because fH doesn't get pressure-corrected
    "tot_to_sws_1atm": lambda total_fluoride,
    total_sulfate,
    k_HF_free_1atm,
    k_HSO4_free_1atm: convert.pH_tot_to_sws(
        total_fluoride, total_sulfate, k_HF_free_1atm, k_HSO4_free_1atm
    ),
    # Equilibrium constants at 1 atm and on the seawater pH scale
    "k_H2S_sws_1atm": lambda k_H2S_total_1atm, tot_to_sws_1atm: (
        k_H2S_total_1atm * tot_to_sws_1atm
    ),
    # Pressure correction factors for equilibrium constants
    "factor_k_HSO4": equilibria.pcx.factor_k_HSO4,
    "factor_k_HF": equilibria.pcx.factor_k_HF,
    "factor_k_H2S": equilibria.pcx.factor_k_H2S,
    "factor_k_H3PO4": equilibria.pcx.factor_k_H3PO4,
    "factor_k_H2PO4": equilibria.pcx.factor_k_H2PO4,
    "factor_k_HPO4": equilibria.pcx.factor_k_HPO4,
    "factor_k_Si": equilibria.pcx.factor_k_Si,
    "factor_k_NH3": equilibria.pcx.factor_k_NH3,
    "factor_k_CO2": equilibria.pcx.factor_k_CO2,
    "factor_k_HNO2": lambda: 1.0,  # unknown!
    # Equilibrium constants at pressure and on the free pH scale
    "k_HF_free": lambda k_HF_free_1atm, factor_k_HF: k_HF_free_1atm * factor_k_HF,
    "k_HSO4_free": lambda k_HSO4_free_1atm, factor_k_HSO4: (
        k_HSO4_free_1atm * factor_k_HSO4
    ),
    # Equilibrium constants at pressure and on the seawater pH scale
    "k_BOH3_sws": lambda k_BOH3_sws_1atm, factor_k_BOH3: (
        k_BOH3_sws_1atm * factor_k_BOH3
    ),
    "k_H2O_sws": lambda k_H2O_sws_1atm, factor_k_H2O: k_H2O_sws_1atm * factor_k_H2O,
    "k_H2S_sws": lambda k_H2S_sws_1atm, factor_k_H2S: k_H2S_sws_1atm * factor_k_H2S,
    "k_H3PO4_sws": lambda k_H3PO4_sws_1atm, factor_k_H3PO4: (
        k_H3PO4_sws_1atm * factor_k_H3PO4
    ),
    "k_H2PO4_sws": lambda k_H2PO4_sws_1atm, factor_k_H2PO4: (
        k_H2PO4_sws_1atm * factor_k_H2PO4
    ),
    "k_HPO4_sws": lambda k_HPO4_sws_1atm, factor_k_HPO4: (
        k_HPO4_sws_1atm * factor_k_HPO4
    ),
    "k_Si_sws": lambda k_Si_sws_1atm, factor_k_Si: k_Si_sws_1atm * factor_k_Si,
    "k_NH3_sws": lambda k_NH3_sws_1atm, factor_k_NH3: k_NH3_sws_1atm * factor_k_NH3,
    "k_H2CO3_sws": lambda k_H2CO3_sws_1atm, factor_k_H2CO3: (
        k_H2CO3_sws_1atm * factor_k_H2CO3
    ),
    "k_HCO3_sws": lambda k_HCO3_sws_1atm, factor_k_HCO3: (
        k_HCO3_sws_1atm * factor_k_HCO3
    ),
    "k_HNO2_sws": lambda k_HNO2_sws_1atm, factor_k_HNO2: (
        k_HNO2_sws_1atm * factor_k_HNO2
    ),
    # Equilibrium constants at pressure and on the requested pH scale
    "k_CO2": lambda k_CO2_1atm, factor_k_CO2: k_CO2_1atm * factor_k_CO2,
    "k_BOH3": lambda sws_to_opt, k_BOH3_sws: sws_to_opt * k_BOH3_sws,
    "k_H2O": lambda sws_to_opt, k_H2O_sws: sws_to_opt * k_H2O_sws,
    "k_H2S": lambda sws_to_opt, k_H2S_sws: sws_to_opt * k_H2S_sws,
    "k_H3PO4": lambda sws_to_opt, k_H3PO4_sws: sws_to_opt * k_H3PO4_sws,
    "k_H2PO4": lambda sws_to_opt, k_H2PO4_sws: sws_to_opt * k_H2PO4_sws,
    "k_HPO4": lambda sws_to_opt, k_HPO4_sws: sws_to_opt * k_HPO4_sws,
    "k_Si": lambda sws_to_opt, k_Si_sws: sws_to_opt * k_Si_sws,
    "k_NH3": lambda sws_to_opt, k_NH3_sws: sws_to_opt * k_NH3_sws,
    "k_H2CO3": lambda sws_to_opt, k_H2CO3_sws: sws_to_opt * k_H2CO3_sws,
    "k_HCO3": lambda sws_to_opt, k_HCO3_sws: sws_to_opt * k_HCO3_sws,
    "k_HNO2": lambda sws_to_opt, k_HNO2_sws: sws_to_opt * k_HNO2_sws,
    # Gasses
    "vp_factor": gas.vpfactor,
    # Mg-calcite solubility
    "acf_Ca": solubility.get_activity_coefficient_Ca,
    "acf_Mg": solubility.get_activity_coefficient_Mg,
    "acf_CO3": solubility.get_activity_coefficient_CO3,
    "k_Mg_calcite_1atm": solubility.get_k_Mg_calcite_1atm,
    "k_Mg_calcite": solubility.get_k_Mg_calcite,
    "Mg": salts.Mg_reference_composition,
<<<<<<< HEAD
    "saturation_Mg_calcite": solubility.OMgCaCO3_from_CO3,
    # TODO I would like these two options working
    # "kt_Mg_calcite_25C_1atm": solubility.kt_Mg_calcite_25C_1atm,
    # "kt_Mg_calcite_1atm": solubility.kt_Mg_calcite_1atm, 
    # for testing, can be deleted
    "kt_Mg_calcite_25C_1atm_minprep": solubility.get_kt_Mg_calcite_25C_1atm_minprep,
    "kt_Mg_calcite_25C_1atm_biogenic": solubility.get_kt_Mg_calcite_25C_1atm_biogenic,
    "kt_Mg_calcite_25C_1atm_synthetic": solubility.get_kt_Mg_calcite_25C_1atm_synthetic,
    "kt_Mg_calcite_1atm_vantHoff": solubility.get_kt_Mg_calcite_1atm_vantHoff,
    "kt_Mg_calcite_1atm_PB82": solubility.get_kt_Mg_calcite_1atm_PB82,
    "kt_Mg_calcite_1atm_idealmix": solubility.get_kt_Mg_calcite_1atm_idealmix,
=======
>>>>>>> 933895f5
}

# Define functions for calculations that depend on icase:
get_funcs_core = {}
for i in [0, 3, 4, 5, 6, 8, 9, 10, 11]:
    get_funcs_core[i] = {}
# alkalinity and DIC
get_funcs_core[102] = {
    "pH": solve.inorganic.pH_from_alkalinity_dic,
    "fCO2": solve.inorganic.fCO2_from_dic_pH,
    "CO3": solve.inorganic.CO3_from_dic_pH,
    "HCO3": solve.inorganic.HCO3_from_dic_pH,
}
# alkalinity and pH
get_funcs_core[103] = {
    "dic": solve.inorganic.dic_from_alkalinity_pH_speciated,
    "fCO2": solve.inorganic.fCO2_from_dic_pH,
    "CO3": solve.inorganic.CO3_from_dic_pH,
    "HCO3": solve.inorganic.HCO3_from_dic_pH,
}
# alkalinity and pCO2, fCO2, CO2, xCO2
for i in [104, 105, 108, 109]:
    get_funcs_core[i] = {
        "pH": solve.inorganic.pH_from_alkalinity_fCO2,
        "dic": solve.inorganic.dic_from_pH_fCO2,
        "HCO3": solve.inorganic.HCO3_from_pH_fCO2,
        "CO3": solve.inorganic.CO3_from_dic_pH,
    }
# alkalinity and CO3, omega
for i in [106, 110, 111]:
    get_funcs_core[i] = {
        "pH": solve.inorganic.pH_from_alkalinity_CO3,
        "dic": solve.inorganic.dic_from_pH_CO3,
        "HCO3": solve.inorganic.HCO3_from_pH_CO3,
        "fCO2": solve.inorganic.fCO2_from_pH_CO3,
    }
# alkalinity and HCO3
get_funcs_core[107] = {
    "pH": solve.inorganic.pH_from_alkalinity_HCO3,
    "dic": solve.inorganic.dic_from_pH_HCO3,
    "CO3": solve.inorganic.CO3_from_pH_HCO3,
    "fCO2": solve.inorganic.fCO2_from_pH_HCO3,
}
# DIC and pH
get_funcs_core[203] = {
    "fCO2": solve.inorganic.fCO2_from_dic_pH,
    "CO3": solve.inorganic.CO3_from_dic_pH,
    "HCO3": solve.inorganic.HCO3_from_dic_pH,
    "alkalinity": solve.speciate.sum_alkalinity,
}
# DIC and pCO2, fCO2, CO2, xCO2
for i in [204, 205, 208, 209]:
    get_funcs_core[i] = {
        "pH": solve.inorganic.pH_from_dic_fCO2,
        "HCO3": solve.inorganic.HCO3_from_pH_fCO2,
        "CO3": solve.inorganic.CO3_from_dic_pH,
        "alkalinity": solve.speciate.sum_alkalinity,
    }
# DIC and CO3, omega
for i in [206, 210, 211]:
    get_funcs_core[i] = {
        "pH": solve.inorganic.pH_from_dic_CO3,
        "HCO3": solve.inorganic.HCO3_from_pH_CO3,
        "fCO2": solve.inorganic.fCO2_from_pH_CO3,
        "alkalinity": solve.speciate.sum_alkalinity,
    }
# DIC and HCO3
get_funcs_core[207] = {
    # pH is taken care of by opt_HCO3_root
    "CO3": solve.inorganic.CO3_from_pH_HCO3,
    "fCO2": solve.inorganic.fCO2_from_pH_HCO3,
    "alkalinity": solve.speciate.sum_alkalinity,
}
# pH and pCO2, fCO2, CO2, xCO2
for i in [304, 305, 308, 309]:
    get_funcs_core[i] = {
        "dic": solve.inorganic.dic_from_pH_fCO2,
        "HCO3": solve.inorganic.HCO3_from_pH_fCO2,
        "CO3": solve.inorganic.CO3_from_dic_pH,
        "alkalinity": solve.speciate.sum_alkalinity,
    }
# pH and CO3, omega
for i in [306, 310, 311]:
    get_funcs_core[i] = {
        "dic": solve.inorganic.dic_from_pH_CO3,
        "HCO3": solve.inorganic.HCO3_from_pH_CO3,
        "fCO2": solve.inorganic.fCO2_from_pH_CO3,
        "alkalinity": solve.speciate.sum_alkalinity,
    }
# pH and HCO3
get_funcs_core[307] = {
    "dic": solve.inorganic.dic_from_pH_HCO3,
    "CO3": solve.inorganic.CO3_from_pH_HCO3,
    "fCO2": solve.inorganic.fCO2_from_pH_HCO3,
    "alkalinity": solve.speciate.sum_alkalinity,
}
# CO3, omega and pCO2, fCO2, CO2, xCO2
for i in [406, 506, 608, 609, 410, 510, 810, 910, 411, 511, 811, 911]:
    get_funcs_core[i] = {
        "pH": solve.inorganic.pH_from_fCO2_CO3,
        "dic": solve.inorganic.dic_from_pH_CO3,
        "HCO3": solve.inorganic.HCO3_from_pH_CO3,
        "alkalinity": solve.speciate.sum_alkalinity,
    }
# HCO3 and pCO2, fCO2, CO2, xCO2
for i in [407, 507, 708, 709]:
    get_funcs_core[i] = {
        "pH": solve.inorganic.pH_from_fCO2_HCO3,
        "dic": solve.inorganic.dic_from_pH_HCO3,
        "CO3": solve.inorganic.CO3_from_pH_HCO3,
        "alkalinity": solve.speciate.sum_alkalinity,
    }
# CO3, omega and HCO3
for i in [607, 710, 711]:
    get_funcs_core[i] = {
        "pH": solve.inorganic.pH_from_CO3_HCO3,
        "fCO2": solve.inorganic.fCO2_from_CO3_HCO3,
        "dic": solve.inorganic.dic_from_pH_CO3,
        "alkalinity": solve.speciate.sum_alkalinity,
    }

# Add p-f-x-CO2 interconversions
for k, fc in get_funcs_core.items():
    if "fCO2" in fc or k in [5, 105, 205, 305, 506, 507, 510, 511]:
        fc.update(
            {
                "pCO2": convert.fCO2_to_pCO2,
                "CO2": convert.fCO2_to_CO2aq,
                "xCO2": convert.fCO2_to_xCO2,
            }
        )
    elif k in [4, 104, 204, 304, 406, 407, 410, 411]:
        fc.update(
            {
                "fCO2": convert.pCO2_to_fCO2,
                "CO2": convert.fCO2_to_CO2aq,
                "xCO2": convert.fCO2_to_xCO2,
            }
        )
    elif k in [8, 108, 208, 308, 608, 708, 810, 811]:
        fc.update(
            {
                "fCO2": convert.CO2aq_to_fCO2,
                "pCO2": convert.fCO2_to_pCO2,
                "xCO2": convert.fCO2_to_xCO2,
            }
        )
    elif k in [9, 109, 209, 309, 609, 709, 910, 911]:
        fc.update(
            {
                "fCO2": convert.xCO2_to_fCO2,
                "pCO2": convert.fCO2_to_pCO2,
                "CO2": convert.fCO2_to_CO2aq,
            }
        )

# Add CO3-saturation state interconversions
for k, fc in get_funcs_core.items():
    if "CO3" in fc or k in [6, 106, 206, 306, 406, 506, 607, 608, 609]:
        fc.update(
            {
                "saturation_aragonite": solubility.OA_from_CO3,
                "saturation_calcite": solubility.OC_from_CO3,
                "saturation_Mg_calcite": solubility.OMgCaCO3_from_CO3,
            }
        )
    elif k in [10, 110, 210, 310, 410, 510, 710, 810, 910]:
        fc.update(
            {
                "CO3": solubility.CO3_from_OC,
                "saturation_aragonite": solubility.OA_from_CO3,
                "saturation_Mg_calcite": solubility.OMgCaCO3_from_CO3,
            }
        )
    elif k in [11, 111, 211, 311, 411, 511, 711, 811, 911]:
        fc.update(
            {
                "CO3": solubility.CO3_from_OA,
                "saturation_calcite": solubility.OC_from_CO3,
                "saturation_Mg_calcite": solubility.OMgCaCO3_from_CO3,
            }
        )

# Add buffers and similar
for k, fc in get_funcs_core.items():
    if k > 100:
        fc.update(
            {
                "substrate_inhibitor_ratio": bio.substrate_inhibitor_ratio,
                "gamma_dic": buffers.gamma_dic,
                "gamma_alkalinity": buffers.gamma_alkalinity,
                "beta_dic": buffers.beta_dic,
                "beta_alkalinity": buffers.beta_alkalinity,
                "omega_dic": buffers.omega_dic,
                "omega_alkalinity": buffers.omega_alkalinity,
                "Q_isocap": buffers.Q_isocap,
                "Q_isocap_approx": buffers.Q_isocap_approx,
                "psi": buffers.psi,
                "revelle_factor": buffers.revelle_factor,
                "d_lnOmega__d_CO3": buffers.d_lnOmega__d_CO3,
                "d_CO3__d_pH__alkalinity": buffers.d_CO3__d_pH__alkalinity,
                "d_CO3__d_pH__dic": buffers.d_CO3__d_pH__dic,
                "d_dic__d_pH__alkalinity": buffers.d_dic__d_pH__alkalinity,
                "d_alkalinity__d_pH__dic": buffers.d_alkalinity__d_pH__dic,
                "d_lnCO2__d_pH__alkalinity": buffers.d_lnCO2__d_pH__alkalinity,
                "d_lnCO2__d_pH__dic": buffers.d_lnCO2__d_pH__dic,
                "d_alkalinity__d_pH__fCO2": buffers.d_alkalinity__d_pH__fCO2,
                "d_dic__d_pH__fCO2": buffers.d_dic__d_pH__fCO2,
                "d_fCO2__d_pH__alkalinity": buffers.d_fCO2__d_pH__alkalinity,
            }
        )

# Chemical speciation functions can only be used if there is a pH value
funcs_chemspec = {
    "H": lambda pH: 10.0**-pH,
    "H3PO4": solve.speciate.get_H3PO4,
    "H2PO4": solve.speciate.get_H2PO4,
    "HPO4": solve.speciate.get_HPO4,
    "PO4": solve.speciate.get_PO4,
    "BOH4": solve.speciate.get_BOH4,
    "BOH3": solve.speciate.get_BOH3,
    "OH": solve.speciate.get_OH,
    "H_free": solve.speciate.get_H_free,
    "H3SiO4": solve.speciate.get_H3SiO4,
    "H4SiO4": solve.speciate.get_H4SiO4,
    "HSO4": solve.speciate.get_HSO4,
    "SO4": solve.speciate.get_SO4,
    "HF": solve.speciate.get_HF,
    "F": solve.speciate.get_F,
    "NH3": solve.speciate.get_NH3,
    "NH4": solve.speciate.get_NH4,
    "H2S": solve.speciate.get_H2S,
    "HS": solve.speciate.get_HS,
    "HNO2": solve.speciate.get_HNO2,
    "NO2": solve.speciate.get_NO2,
}
for k, fc in get_funcs_core.items():
    if k > 100 or k == 3:
        fc.update(funcs_chemspec)

# Define functions for calculations that depend on opts:
# (unlike in previous versions, each opt may only affect one parameter)
get_funcs_opts = {}
get_funcs_opts["opt_gas_constant"] = {
    1: dict(gas_constant=lambda: constants.RGasConstant_DOEv2),
    2: dict(gas_constant=lambda: constants.RGasConstant_DOEv3),
    3: dict(gas_constant=lambda: constants.RGasConstant_CODATA2018),
}
get_funcs_opts["opt_factor_k_BOH3"] = {
    1: dict(factor_k_BOH3=equilibria.pcx.factor_k_BOH3_M79),
    2: dict(factor_k_BOH3=equilibria.pcx.factor_k_BOH3_GEOSECS),
}
get_funcs_opts["opt_factor_k_H2CO3"] = {
    1: dict(factor_k_H2CO3=equilibria.pcx.factor_k_H2CO3),
    2: dict(factor_k_H2CO3=equilibria.pcx.factor_k_H2CO3_GEOSECS),
    3: dict(factor_k_H2CO3=equilibria.pcx.factor_k_H2CO3_fw),
}
get_funcs_opts["opt_factor_k_HCO3"] = {
    1: dict(factor_k_HCO3=equilibria.pcx.factor_k_HCO3),
    2: dict(factor_k_HCO3=equilibria.pcx.factor_k_HCO3_GEOSECS),
    3: dict(factor_k_HCO3=equilibria.pcx.factor_k_HCO3_fw),
}
get_funcs_opts["opt_factor_k_H2O"] = {
    1: dict(factor_k_H2O=equilibria.pcx.factor_k_H2O),
    2: dict(factor_k_H2O=equilibria.pcx.factor_k_H2O_fw),
}
get_funcs_opts["opt_fH"] = {
    1: dict(fH=convert.fH_TWB82),
    2: dict(fH=convert.fH_PTBO87),
    3: dict(fH=lambda: 1.0),
}
get_funcs_opts["opt_k_carbonic"] = {
    1: dict(
        k_H2CO3_total_1atm=equilibria.p1atm.k_H2CO3_total_RRV93,
        k_HCO3_total_1atm=equilibria.p1atm.k_HCO3_total_RRV93,
        k_H2CO3_sws_1atm=lambda k_H2CO3_total_1atm, tot_to_sws_1atm: (
            k_H2CO3_total_1atm * tot_to_sws_1atm
        ),
        k_HCO3_sws_1atm=lambda k_HCO3_total_1atm, tot_to_sws_1atm: (
            k_HCO3_total_1atm * tot_to_sws_1atm
        ),
    ),
    2: dict(
        k_H2CO3_sws_1atm=equilibria.p1atm.k_H2CO3_sws_GP89,
        k_HCO3_sws_1atm=equilibria.p1atm.k_HCO3_sws_GP89,
    ),
    3: dict(
        k_H2CO3_sws_1atm=equilibria.p1atm.k_H2CO3_sws_H73_DM87,
        k_HCO3_sws_1atm=equilibria.p1atm.k_HCO3_sws_H73_DM87,
    ),
    4: dict(
        k_H2CO3_sws_1atm=equilibria.p1atm.k_H2CO3_sws_MCHP73_DM87,
        k_HCO3_sws_1atm=equilibria.p1atm.k_HCO3_sws_MCHP73_DM87,
    ),
    5: dict(
        k_H2CO3_sws_1atm=equilibria.p1atm.k_H2CO3_sws_HM_DM87,
        k_HCO3_sws_1atm=equilibria.p1atm.k_HCO3_sws_HM_DM87,
    ),
    6: dict(
        k_H2CO3_nbs_1atm=equilibria.p1atm.k_H2CO3_nbs_MCHP73,
        k_HCO3_nbs_1atm=equilibria.p1atm.k_HCO3_nbs_MCHP73,
        k_H2CO3_sws_1atm=lambda k_H2CO3_nbs_1atm, nbs_to_sws: (
            k_H2CO3_nbs_1atm * nbs_to_sws
        ),
        k_HCO3_sws_1atm=lambda k_HCO3_nbs_1atm, nbs_to_sws: (
            k_HCO3_nbs_1atm * nbs_to_sws
        ),
    ),
    # 7: same as 6; see note at end
    8: dict(
        k_H2CO3_sws_1atm=equilibria.p1atm.k_H2CO3_sws_M79,
        k_HCO3_sws_1atm=equilibria.p1atm.k_HCO3_sws_M79,
    ),
    9: dict(
        k_H2CO3_nbs_1atm=equilibria.p1atm.k_H2CO3_nbs_CW98,
        k_HCO3_nbs_1atm=equilibria.p1atm.k_HCO3_nbs_CW98,
        k_H2CO3_sws_1atm=lambda k_H2CO3_nbs_1atm, nbs_to_sws: (
            k_H2CO3_nbs_1atm * nbs_to_sws
        ),
        k_HCO3_sws_1atm=lambda k_HCO3_nbs_1atm, nbs_to_sws: (
            k_HCO3_nbs_1atm * nbs_to_sws
        ),
    ),
    10: dict(
        k_H2CO3_total_1atm=equilibria.p1atm.k_H2CO3_total_LDK00,
        k_HCO3_total_1atm=equilibria.p1atm.k_HCO3_total_LDK00,
        k_H2CO3_sws_1atm=lambda k_H2CO3_total_1atm, tot_to_sws_1atm: (
            k_H2CO3_total_1atm * tot_to_sws_1atm
        ),
        k_HCO3_sws_1atm=lambda k_HCO3_total_1atm, tot_to_sws_1atm: (
            k_HCO3_total_1atm * tot_to_sws_1atm
        ),
    ),
    11: dict(
        k_H2CO3_sws_1atm=equilibria.p1atm.k_H2CO3_sws_MM02,
        k_HCO3_sws_1atm=equilibria.p1atm.k_HCO3_sws_MM02,
    ),
    12: dict(
        k_H2CO3_sws_1atm=equilibria.p1atm.k_H2CO3_sws_MPL02,
        k_HCO3_sws_1atm=equilibria.p1atm.k_HCO3_sws_MPL02,
    ),
    13: dict(
        k_H2CO3_sws_1atm=equilibria.p1atm.k_H2CO3_sws_MGH06,
        k_HCO3_sws_1atm=equilibria.p1atm.k_HCO3_sws_MGH06,
    ),
    14: dict(
        k_H2CO3_sws_1atm=equilibria.p1atm.k_H2CO3_sws_M10,
        k_HCO3_sws_1atm=equilibria.p1atm.k_HCO3_sws_M10,
    ),
    15: dict(
        k_H2CO3_sws_1atm=equilibria.p1atm.k_H2CO3_sws_WMW14,
        k_HCO3_sws_1atm=equilibria.p1atm.k_HCO3_sws_WMW14,
    ),
    16: dict(
        k_H2CO3_total_1atm=equilibria.p1atm.k_H2CO3_total_SLH20,
        k_HCO3_total_1atm=equilibria.p1atm.k_HCO3_total_SLH20,
        k_H2CO3_sws_1atm=lambda k_H2CO3_total_1atm, tot_to_sws_1atm: (
            k_H2CO3_total_1atm * tot_to_sws_1atm
        ),
        k_HCO3_sws_1atm=lambda k_HCO3_total_1atm, tot_to_sws_1atm: (
            k_HCO3_total_1atm * tot_to_sws_1atm
        ),
    ),
    17: dict(
        # k_H2CO3_sws_1atm=equilibria.p1atm.k_H2CO3_sws_WMW14,
        # ^ although the above should work, it gives slightly different answers
        #   than he conversion below, and below is consistent with the MATLAB
        #   implementation
        k_H2CO3_total_1atm=equilibria.p1atm.k_H2CO3_total_WMW14,
        k_H2CO3_sws_1atm=lambda k_H2CO3_total_1atm, tot_to_sws_1atm: (
            k_H2CO3_total_1atm * tot_to_sws_1atm
        ),
        k_HCO3_total_1atm=equilibria.p1atm.k_HCO3_total_SB21,
        k_HCO3_sws_1atm=lambda k_HCO3_total_1atm, tot_to_sws_1atm: (
            k_HCO3_total_1atm * tot_to_sws_1atm
        ),
    ),
    18: dict(
        k_H2CO3_total_1atm=equilibria.p1atm.k_H2CO3_total_PLR18,
        k_HCO3_total_1atm=equilibria.p1atm.k_HCO3_total_PLR18,
        k_H2CO3_sws_1atm=lambda k_H2CO3_total_1atm, tot_to_sws_1atm: (
            k_H2CO3_total_1atm * tot_to_sws_1atm
        ),
        k_HCO3_sws_1atm=lambda k_HCO3_total_1atm, tot_to_sws_1atm: (
            k_HCO3_total_1atm * tot_to_sws_1atm
        ),
    ),
}
# For historical reasons, these are the same as each other (one also gets the Peng
# "correction", but that's handled elsewhere):
get_funcs_opts["opt_k_carbonic"][7] = get_funcs_opts["opt_k_carbonic"][6].copy()
get_funcs_opts["opt_k_phosphate"] = {
    1: dict(
        k_H3PO4_sws_1atm=equilibria.p1atm.k_H3PO4_sws_YM95,
        k_H2PO4_sws_1atm=equilibria.p1atm.k_H2PO4_sws_YM95,
        k_HPO4_sws_1atm=equilibria.p1atm.k_HPO4_sws_YM95,
    ),
    2: dict(
        k_H3PO4_sws_1atm=equilibria.p1atm.k_H3PO4_sws_KP67,
        k_H2PO4_nbs_1atm=equilibria.p1atm.k_H2PO4_nbs_KP67,
        k_H2PO4_sws_1atm=lambda k_H2PO4_nbs_1atm, nbs_to_sws: (
            k_H2PO4_nbs_1atm * nbs_to_sws
        ),
        k_HPO4_nbs_1atm=equilibria.p1atm.k_HPO4_nbs_KP67,
        k_HPO4_sws_1atm=lambda k_HPO4_nbs_1atm, nbs_to_sws: (
            k_HPO4_nbs_1atm * nbs_to_sws
        ),
    ),
}
get_funcs_opts["opt_k_BOH3"] = {
    1: dict(
        k_BOH3_total_1atm=equilibria.p1atm.k_BOH3_total_D90b,
        k_BOH3_sws_1atm=lambda k_BOH3_total_1atm, tot_to_sws_1atm: (
            k_BOH3_total_1atm * tot_to_sws_1atm
        ),
    ),
    2: dict(
        k_BOH3_nbs_1atm=equilibria.p1atm.k_BOH3_nbs_LTB69,
        k_BOH3_sws_1atm=lambda k_BOH3_nbs_1atm, nbs_to_sws: (
            k_BOH3_nbs_1atm * nbs_to_sws
        ),
    ),
}
get_funcs_opts["opt_k_H2O"] = {
    1: dict(k_H2O_sws_1atm=equilibria.p1atm.k_H2O_sws_M95),
    2: dict(k_H2O_sws_1atm=equilibria.p1atm.k_H2O_sws_M79),
    3: dict(k_H2O_sws_1atm=equilibria.p1atm.k_H2O_sws_HO58_M79),
}
get_funcs_opts["opt_k_HF"] = {
    1: dict(k_HF_free_1atm=equilibria.p1atm.k_HF_free_DR79),
    2: dict(k_HF_free_1atm=equilibria.p1atm.k_HF_free_PF87),
}
get_funcs_opts["opt_k_HSO4"] = {
    1: dict(k_HSO4_free_1atm=equilibria.p1atm.k_HSO4_free_D90a),
    2: dict(k_HSO4_free_1atm=equilibria.p1atm.k_HSO4_free_KRCB77),
    3: dict(k_HSO4_free_1atm=equilibria.p1atm.k_HSO4_free_WM13),
}
get_funcs_opts["opt_k_NH3"] = {
    1: dict(
        k_NH3_total_1atm=equilibria.p1atm.k_NH3_total_CW95,
        k_NH3_sws_1atm=lambda k_NH3_total_1atm, tot_to_sws_1atm: (
            k_NH3_total_1atm * tot_to_sws_1atm
        ),
    ),
    2: dict(k_NH3_sws_1atm=equilibria.p1atm.k_NH3_sws_YM95),
}
get_funcs_opts["opt_k_Si"] = {
    1: dict(k_Si_sws_1atm=equilibria.p1atm.k_Si_sws_YM95),
    2: dict(
        k_Si_nbs_1atm=equilibria.p1atm.k_Si_nbs_SMB64,
        k_Si_sws_1atm=lambda k_Si_nbs_1atm, nbs_to_sws: (k_Si_nbs_1atm * nbs_to_sws),
    ),
}
get_funcs_opts["opt_k_HNO2"] = {
    1: dict(
        k_HNO2_total_1atm=equilibria.p1atm.k_HNO2_total_BBWB24,
        k_HNO2_sws_1atm=lambda k_HNO2_total_1atm, tot_to_sws_1atm: (
            k_HNO2_total_1atm * tot_to_sws_1atm
        ),
    ),
    2: dict(
        k_HNO2_nbs_1atm=equilibria.p1atm.k_HNO2_nbs_BBWB24_freshwater,
        k_HNO2_sws_1atm=lambda k_HNO2_nbs_1atm, nbs_to_sws: (
            k_HNO2_nbs_1atm * nbs_to_sws
        ),
    ),
}
get_funcs_opts["opt_pH_scale"] = {
    1: dict(  # total
        sws_to_opt=convert.pH_sws_to_tot,
        opt_to_free=convert.pH_tot_to_free,
        opt_to_sws=convert.pH_tot_to_sws,
        opt_to_nbs=convert.pH_tot_to_nbs,
    ),
    2: dict(  # sws
        sws_to_opt=lambda: 1.0,
        opt_to_free=convert.pH_sws_to_free,
        opt_to_tot=convert.pH_sws_to_tot,
        opt_to_nbs=convert.pH_sws_to_nbs,
    ),
    3: dict(  # free
        sws_to_opt=convert.pH_sws_to_free,
        opt_to_free=lambda: 1.0,
        opt_to_tot=convert.pH_free_to_tot,
        opt_to_sws=convert.pH_free_to_sws,
        opt_to_nbs=convert.pH_free_to_nbs,
    ),
    4: dict(  # nbs
        sws_to_opt=convert.pH_sws_to_nbs,
        opt_to_free=convert.pH_nbs_to_free,
        opt_to_tot=convert.pH_nbs_to_tot,
        opt_to_sws=convert.pH_nbs_to_sws,
    ),
}
# TODO these below can be added only if there is a pH accessible!
# While also depending on an opt!  See also below TODO for fCO2
# i.e. icase == 3 or icase > 100
for o, funcs in get_funcs_opts["opt_pH_scale"].items():
    if o == 1:
        funcs.update(dict(pH_total=lambda pH: pH))
    if o == 2:
        funcs.update(dict(pH_sws=lambda pH: pH))
    if o == 3:
        funcs.update(dict(pH_free=lambda pH: pH))
    if o == 4:
        funcs.update(dict(pH_nbs=lambda pH: pH))
    if o in [2, 3, 4]:
        funcs.update(dict(pH_total=lambda pH, opt_to_tot: pH - np.log10(opt_to_tot)))
    if o in [1, 3, 4]:
        funcs.update(dict(pH_sws=lambda pH, opt_to_sws: pH - np.log10(opt_to_sws)))
    if o in [1, 2, 4]:
        funcs.update(dict(pH_free=lambda pH, opt_to_free: pH - np.log10(opt_to_free)))
    if o in [1, 2, 3]:
        funcs.update(dict(pH_nbs=lambda pH, opt_to_nbs: pH - np.log10(opt_to_nbs)))
get_funcs_opts["opt_total_borate"] = {
    1: dict(total_borate=salts.total_borate_U74),
    2: dict(total_borate=salts.total_borate_LKB10),
    3: dict(total_borate=salts.total_borate_KSK18),
    4: dict(total_borate=salts.total_borate_C65),
}
get_funcs_opts["opt_Ca"] = {
    1: dict(Ca=salts.Ca_RT67),
    2: dict(Ca=salts.Ca_C65),
}
get_funcs_opts["opt_fugacity_factor"] = {
    1: dict(fugacity_factor=gas.fugacity_factor),
    2: dict(fugacity_factor=lambda: 1.0),  # for GEOSECS
}
get_funcs_opts["opt_HCO3_root"] = {  # only added if icase == 207
    1: dict(pH=solve.inorganic.pH_from_dic_HCO3_lo),
    2: dict(pH=solve.inorganic.pH_from_dic_HCO3_hi),  # for typical seawater
}
get_funcs_opts["opt_k_calcite"] = {
    1: dict(k_calcite=solubility.k_calcite_M83),
    2: dict(k_calcite=solubility.k_calcite_I75),  # for GEOSECS
}
get_funcs_opts["opt_k_aragonite"] = {
    1: dict(k_aragonite=solubility.k_aragonite_M83),
    2: dict(k_aragonite=solubility.k_aragonite_GEOSECS),  # for GEOSECS
}
# TODO option 1 below can only be added if there is an fCO2 value accessible
# (see also similar TODO above about pH)
get_funcs_opts["opt_fCO2_temperature"] = {
    1: dict(
        bh=upsilon.get_bh_H24,
        upsilon=upsilon.inverse,
    ),
    2: dict(
        bl=lambda: upsilon.bl_TOG93,
        upsilon=upsilon.linear,
    ),
    3: dict(
        aq=lambda: upsilon.aq_TOG93,
        bq=lambda: upsilon.bq_TOG93,
        upsilon=upsilon.quadratic,
    ),
}
get_funcs_opts["opt_Mg_calcite_type"] = {
    1: dict(kt_Mg_calcite_25C_1atm=solubility.get_kt_Mg_calcite_25C_1atm_minprep),
    2: dict(kt_Mg_calcite_25C_1atm=solubility.get_kt_Mg_calcite_25C_1atm_biogenic),
    3: dict(kt_Mg_calcite_25C_1atm=solubility.get_kt_Mg_calcite_25C_1atm_synthetic),
}

get_funcs_opts["opt_Mg_calcite_kt_Tdep"] = {
    1: dict(kt_Mg_calcite_1atm=solubility.get_kt_Mg_calcite_1atm_vantHoff),
    2: dict(kt_Mg_calcite_1atm=solubility.get_kt_Mg_calcite_1atm_PB82),
    3: dict(kt_Mg_calcite_1atm=solubility.get_kt_Mg_calcite_1atm_idealmix),
}

# Automatically set up graph for calculations that depend neither on icase nor opts
# based on the function names and signatures in get_funcs
graph_fixed = nx.DiGraph()
for k, func in get_funcs.items():
    for f in signature(func).parameters.keys():
        graph_fixed.add_edge(f, k)

# Automatically set up graph for each icase based on the function names and signatures
# in get_funcs_core
graph_core = {}
for icase, funcs in get_funcs_core.items():
    graph_core[icase] = nx.DiGraph()
    for t, func in get_funcs_core[icase].items():
        for f in signature(func).parameters.keys():
            graph_core[icase].add_edge(f, t)


def get_graph_opts(exclude=[]):
    """Automatically set up graph for each opt based on the function names and
    signatures in ``get_funcs_opts``.
    """
    graph_opts = {}
    for o, opts in get_funcs_opts.items():
        if o not in exclude:
            graph_opts[o] = {}
            for opt, funcs in opts.items():
                graph_opts[o][opt] = nx.DiGraph()
                for k, func in funcs.items():
                    for f in signature(func).parameters.keys():
                        graph_opts[o][opt].add_edge(f, k)
    return graph_opts


# DO NOT CHANGE THE ORDER OF THE ITEMS IN THIS TUPLE!!!
parameters_core = (
    "alkalinity",  # 1
    "dic",  # 2
    "pH",  # 3
    "pCO2",  # 4
    "fCO2",  # 5
    "CO3",  # 6
    "HCO3",  # 7
    "CO2",  # 8
    "xCO2",  # 9
    "saturation_calcite",  # 10
    "saturation_aragonite",  # 11
)

values_default = {
    "Mg_percent": 0.0,  # %
    "pressure_atmosphere": 1.0,  # atm
    "pressure": 0.0,  # dbar
    "salinity": 35.0,
    "temperature": 25.0,  # °C
    "total_ammonia": 0.0,  # µmol/kg-sw
    "total_phosphate": 0.0,  # µmol/kg-sw
    "total_silicate": 0.0,  # µmol/kg-sw
    "total_sulfide": 0.0,  # µmol/kg-sw
    "total_nitrite": 0.0,  # µmol/kg-sw
}

opts_default = {
    "opt_Ca": 1,
    "opt_factor_k_BOH3": 1,
    "opt_factor_k_H2CO3": 1,
    "opt_factor_k_H2O": 1,
    "opt_factor_k_HCO3": 1,
    "opt_fCO2_temperature": 1,
    "opt_fH": 1,
    "opt_fugacity_factor": 1,
    "opt_gas_constant": 3,
    "opt_HCO3_root": 2,
    "opt_k_aragonite": 1,
    "opt_k_BOH3": 1,
    "opt_k_calcite": 1,
    "opt_k_carbonic": 10,
    "opt_k_H2O": 1,
    "opt_k_HF": 1,
    "opt_k_HSO4": 1,
    "opt_k_NH3": 1,
    "opt_k_phosphate": 1,
    "opt_k_Si": 1,
    "opt_k_HNO2": 1,
    "opt_Mg_calcite_kt_Tdep": 1,
    "opt_Mg_calcite_type": 2,
    "opt_pH_scale": 1,
    "opt_total_borate": 1,
}

# Define labels for parameter plotting
set_node_labels = {
    "acf_Ca": r"$\gamma_{\mathrm{Ca}^{2+}}$",
    "acf_CO3": r"$\gamma_{\mathrm{CO}_3^{2–}}$",
    "acf_Mg": r"$\gamma_{\mathrm{Mg}^{2+}}$",
    "alkalinity": r"$A_\mathrm{T}$",
    "aq": "$a_q$",
    "beta_alkalinity": r"$\beta_{A_\mathrm{T}}$",
    "beta_dic": r"$\beta_{C_\mathrm{T}}$",
    "bh": "$b_h$",
    "bl": "$b_l$",
    "BOH3": r"$[\mathrm{B(OH)}_3]$",
    "BOH4": r"$[\mathrm{B(OH)}_4^–]$",
    "bq": "$b_q$",
    "Ca": r"$[\mathrm{Ca}^{2+}]$",
    "CO2": r"$[\mathrm{CO}_2(\mathrm{aq})]$",
    "CO3": "[CO$_3^{2–}$]",
    "d_lnOmega__d_CO3": "dlnΩ/d[CO$_3^{2-}$]",
    "dic": r"$T_\mathrm{C}$",
    "F": r"$[\mathrm{F}^-]$",
    "factor_k_BOH3": r"$P_\mathrm{B}$",
    "factor_k_CO2": "$P_0$",
    "factor_k_H2CO3": "$P_1$",
    "factor_k_H2O": r"$P_w$",
    "factor_k_H2PO4": r"$P_\mathrm{P2}$",
    "factor_k_H2S": r"$P_\mathrm{H_2S}$",
    "factor_k_H3PO4": r"$P_\mathrm{P1}$",
    "factor_k_HCO3": "$P_2$",
    "factor_k_HF": r"$P_\mathrm{HF}$",
    "factor_k_HNO2": r"$P_{\mathrm{HNO}_2}$",
    "factor_k_HPO4": r"$P_\mathrm{P3}$",
    "factor_k_HSO4": r"$P_\mathrm{SO_4}$",
    "factor_k_NH3": r"$P_\mathrm{NH_3}$",
    "factor_k_Si": r"$P_\mathrm{Si}$",
    "fCO2": "fCO$_2$",
    "free_to_sws_1atm": r"$_\mathrm{F}^\mathrm{S}Y^0$",
    "fugacity_factor": "$ƒ$",
    "gamma_alkalinity": r"$\gamma_{A_\mathrm{T}}$",
    "gamma_dic": r"$\gamma_{C_\mathrm{T}}$",
    "gas_constant": "$R$",
    "H_free": r"$[\mathrm{H}^+]^\mathrm{F}$",
    "H": r"$[\mathrm{H}^+]^*$",
    "H2PO4": r"$[\mathrm{H}_2\mathrm{PO}_4^–]$",
    "H2S": r"$[\mathrm{H_2S}]$",
    "H3PO4": r"$[\mathrm{H}_3\mathrm{PO}_4]$",
    "H3SiO4": r"$[\mathrm{H}_3\mathrm{SiO}_4^–]$",
    "H4SiO4": r"$[\mathrm{H}_4\mathrm{SiO}_4]$",
    "HCO3": "[HCO$_3^–$]",
    "HF": "[HF]",
    "HPO4": r"$[\mathrm{HPO}_4^{2–}]$",
    "HS": r"$[\mathrm{HS}^–]$",
    "HSO4": r"$[\mathrm{HSO}_4^–]$",
    "ionic_strength": "$I$",
    "k_aragonite": r"$K_\mathrm{a}^*$",
    "k_BOH3_sws_1atm": r"$K_\mathrm{B}^\mathrm{S0}$",
    "k_BOH3_sws": r"$K_\mathrm{B}^\mathrm{S}$",
    "k_BOH3_total_1atm": r"$K_\mathrm{B}^\mathrm{T0}$",
    "k_BOH3": r"$K_\mathrm{B}^*$",
    "k_calcite": r"$K_\mathrm{c}^*$",
    "k_CO2_1atm": "$K_0′^0$",
    "k_CO2": "$K_0′$",
    "k_H2CO3_sws_1atm": r"$K_1^\mathrm{S0}$",
    "k_H2CO3_sws": "$K_1^s$",
    "k_H2CO3_total_1atm": r"$K_1^\mathrm{T0}$",
    "k_H2CO3": "$K_1^*$",
    "k_H2O_sws_1atm": r"$K_w^\mathrm{S0}$",
    "k_H2O_sws": r"$K_w^\mathrm{S}$",
    "k_H2O": "$K_w^*$",
    "k_H2PO4_sws_1atm": r"$K_\mathrm{P2}^\mathrm{S0}$",
    "k_H2PO4_sws": r"$K_\mathrm{P2}^\mathrm{S}$",
    "k_H2PO4": r"$K_\mathrm{P2}^*$",
    "k_H2S_sws_1atm": r"$K_\mathrm{H_2S}^\mathrm{S0}$",
    "k_H2S_sws": r"$K_\mathrm{H_2S}^\mathrm{S}$",
    "k_H2S_total_1atm": r"$K_\mathrm{H_2S}^\mathrm{T0}$",
    "k_H2S": r"$K_\mathrm{H_2S}^*$",
    "k_H3PO4_sws_1atm": r"$K_\mathrm{P1}^\mathrm{S0}$",
    "k_H3PO4_sws": r"$K_\mathrm{P1}^\mathrm{S}$",
    "k_H3PO4": r"$K_\mathrm{P1}^*$",
    "k_HCO3_sws_1atm": r"$K_2^\mathrm{S0}$",
    "k_HCO3_sws": "$K_2^s$",
    "k_HCO3_total_1atm": r"$K_2^\mathrm{T0}$",
    "k_HCO3": "$K_2^*$",
    "k_HF_free_1atm": r"$K_\mathrm{HF}^\mathrm{F0}$",
    "k_HF_free": r"$K_\mathrm{HF}^\mathrm{F}$",
    "k_HNO2_sws_1atm": r"$K_\mathrm{HNO_2}^\mathrm{S0}$",
    "k_HNO2_sws": r"$K_\mathrm{HNO_2}^\mathrm{S}$",
    "k_HNO2_total_1atm": r"$K_\mathrm{HNO_2}^\mathrm{T0}$",
    "k_HNO2": r"$K_\mathrm{HNO_2}^*$",
    "k_HPO4_sws_1atm": r"$K_\mathrm{P3}^\mathrm{S0}$",
    "k_HPO4_sws": r"$K_\mathrm{P3}^\mathrm{S}$",
    "k_HPO4": r"$K_\mathrm{P3}^*$",
    "k_HSO4_free_1atm": r"$K_\mathrm{HSO_4}^\mathrm{F0}$",
    "k_HSO4_free": r"$K_\mathrm{HSO_4}^\mathrm{F}$",
    "k_NH3_sws_1atm": r"$K_\mathrm{NH_3}^\mathrm{S0}$",
    "k_NH3_sws": r"$K_\mathrm{NH_3}^\mathrm{S}$",
    "k_NH3_total_1atm": r"$K_\mathrm{NH_3}^\mathrm{T0}$",
    "k_NH3": r"$K_\mathrm{NH_3}^*$",
    "k_Si_sws_1atm": r"$K_\mathrm{Si}^\mathrm{S0}$",
    "k_Si_sws": r"$K_\mathrm{Si}^\mathrm{S}$",
    "k_Si": r"$K_\mathrm{Si}^*$",
    "Mg_percent": "Mg%",
    "Mg": r"$[\mathrm{Mg}^{2+}]$",
    "nbs_to_sws": r"$_\mathrm{N}^\mathrm{S}Y$",
    "NH3": r"$[\mathrm{NH}_3]$",
    "NH4": r"$[\mathrm{NH}_4^+]$",
    "OH": r"$[\mathrm{OH}^–]$",
    "omega_alkalinity": r"$\omega_{A_\mathrm{T}}$",
    "omega_dic": r"$\omega_{C_\mathrm{T}}$",
    "opt_to_free": r"$_*^\mathrm{F}Y$",
    "opt_to_nbs": r"$_*^\mathrm{N}Y$",
    "opt_to_sws": r"$_*^\mathrm{S}Y$",
    "pCO2": r"$p\mathrm{CO}_2$",
    "pH_free": r"pH$_\mathrm{F}$",
    "pH_nbs": r"pH$_\mathrm{N}$",
    "pH_sws": r"pH$_\mathrm{S}$",
    "pH_total": r"pH$_\mathrm{T}$",
    "PO4": r"$[\mathrm{PO}_4^{3–}]$",
    "pressure_atmosphere": r"$p_\mathrm{atm}$",
    "pressure": "$p$",
    "psi": r"$\psi$",
    "Q_isocap_approx": "$Q_x$",
    "Q_isocap": "$Q$",
    "revelle_factor": r"$R_\mathrm{F}$",
    "salinity": "$S$",
    "saturation_aragonite": r"$Ω_\mathrm{a}$",
    "saturation_calcite": r"$Ω_\mathrm{c}$",
    "saturation_Mg_calcite": r"$Ω_\mathrm{c(Mg)}$",
    "SO4": r"$[\mathrm{SO}_4^{2–}]$",
    "substrate_inhibitor_ratio": "SIR",
    "sws_to_opt": r"$_\mathrm{S}^*Y$",
    "temperature": "$t$",
    "tot_to_sws_1atm": r"$_\mathrm{T}^\mathrm{S}Y^0$",
    "total_ammonia": r"$T_\mathrm{NH_3}$",
    "total_borate": r"$T_\mathrm{B}$",
    "total_fluoride": r"$T_\mathrm{F}$",
    "total_nitrite": r"$T_\mathrm{HNO_2}$",
    "total_phosphate": r"$T_\mathrm{P}$",
    "total_silicate": r"$T_\mathrm{Si}$",
    "total_sulfate": r"$T_\mathrm{SO_4}$",
    "total_sulfide": r"$T_\mathrm{H_2S}$",
    "upsilon": r"$\upsilon$",
    "vp_factor": "$v$",
    "xCO2": r"$x\mathrm{CO}_2$",
}

# Parameters that do not change between input and output conditions
condition_independent = (
    "alkalinity",
    "Ca",
    "dic",
    "ionic_strength",
    "Mg_percent",
    "salinity",
    "total_ammonia",
    "total_borate",
    "total_fluoride",
    "total_phosphate",
    "total_silicate",
    "total_sulfate",
    "total_sulfide",
    "total_nitrite",
)


def _remove_jax_overhead(d):
    for k, v in d.items():
        try:
            d[k] = v.item()
        except (AttributeError, ValueError):
            pass
        try:
            d[k] = v.__array__()
        except AttributeError:
            pass


class CO2System(UserDict):
    """An equilibrium model of the marine carbonate system.

    Methods
    -------
    adjust
        Adjust the system to a different temperature and/or pressure.
    get_grads
        Calculate derivatives of parameters with respect to each other.
    keys_all
        Return a tuple of all possible results keys, including those that have
        not yet been solved for.
    plot_graph
        Draw graphs showing the relationships between the different parameters.
    propagate
        Propagate independent uncertainties through the calculations.
    solve
        Calculate parameter(s) and store them internally.
    to_pandas
        Return parameters as a pandas `Series` or `DataFrame`.
    to_xarray
        Return parameters as an xarray `DataArray` or `Dataset`.

    Attributes
    ----------
    grads : dict
        Derivatives of parameters with respect to each other, calculated with
        `get_grads`.
    opts : dict
        The optional settings being used for calculations.  Constructed when
        the `CO2System` is initalised; subsequent changes will not affect any
        calculations.
    uncertainty : dict
        Uncertainties in parameters with respect to each other, calculated with
        `propagate`.

    Advanced attributes
    -------------------
    c_state : dict
        Colours for plotting the state graph (see `plot_graph`).
    c_valid : dict
        Colours for plotting the validity graph (see `plot_graph`)
    checked_valid : bool
        Whether the validity of the system has been checked.
    data : dict
        The known parameters (either user provided or solved for).
    funcs : dict
        Functions that connect the parameters to each other.
    graph : nx.DiGraph
        The graph of calculations.
    icase : int
        Which known core parameters were provided.
    ignored : list
        Which kwargs or keys in `data` were ignored.
    nodes_original : tuple
        Which parameters were user-provided or took fixed default values.
    pd_index : pd.Index
        If `data` was a pandas `DataFrame`, this contains its index.
    requested : list
        Which parameters have been directly requested for solving.
    xr_dims : tuple
        If `data` was an xarray `Dataset`, this contains all its dimensions.
    xr_shape : tuple
        If `data` was an xarray `Dataset`, this contains its fullest shape.

    In addition to the methods listed above, all of the methods usually
    available for a `dict` can be used.  Methods such as `keys`, `values` and
    `items` will run only over parameters that have already been solved for.
    """

    def __init__(self, pd_index=None, xr_dims=None, xr_shape=None, **kwargs):
        """Initialise a `CO2System`.

        For advanced users only - use `pyco2.sys` instead.

        Initialising the system directly requires that all kwargs are correctly
        formatted as scalar floats or NumPy arrays with dtype `float`.

        Parameters
        ----------
        kwargs
            The known parameters of the carbonate system to be modelled.
            Values must be scalar floats or NumPy arrays with dtype `float`.
            See the documentation for `pyco2.sys` for a list of possible keys.
        pd_index, xr_dims, xr_shape
            For internal use only.

        Returns
        -------
        CO2System
        """
        super().__init__()
        opts = {k: v for k, v in kwargs.items() if k.startswith("opt_")}
        data = {k: v for k, v in kwargs.items() if k not in opts}
        # Get icase
        core_known = np.array([v in data for v in parameters_core])
        icase_all = np.arange(1, len(parameters_core) + 1)
        icase = icase_all[core_known]
        assert len(icase) < 3, "A maximum of 2 known core parameters can be provided."
        if len(icase) == 0:
            icase = np.array(0)
        elif len(icase) == 2:
            icase = icase[0] * 100 + icase[1]
        self.icase = icase.item()
        self.opts = opts_default.copy()
        # Assign opts
        for k, v in opts.items():
            if k in get_funcs_opts:
                assert np.isscalar(v)
                assert v in get_funcs_opts[k].keys(), f"{v} is not allowed for {k}!"
            else:
                warnings.warn(f"'{k}' not recognised - it will be ignored.")
                opts.pop(k)
        self.opts.update(opts)
        # Deal with tricky special cases
        if self.icase != 207:
            self.opts.pop("opt_HCO3_root")
        if self.icase not in [0, 4, 5, 8, 9]:
            self.opts.pop("opt_fCO2_temperature")
        # Assemble graphs and computation functions
        self.graph, self.funcs, self.data = self._assemble(self.icase, data)
        self.grads = {}
        self.uncertainty = {}
        self.requested = set()  # keep track of all requested parameters
        self.pd_index = pd_index
        if xr_dims is not None:
            assert xr_shape is not None
            assert len(xr_dims) == len(xr_shape)
        else:
            assert xr_shape is None
        self.xr_dims = xr_dims
        self.xr_shape = xr_shape
        self.c_state = {
            0: "xkcd:grey",  # unknown
            1: "xkcd:grass",  # provided by user i.e. known but not calculated
            2: "xkcd:azure",  # calculated en route to a user-requested parameter
            3: "xkcd:tangerine",  # calculated after direct user request
        }
        self.c_valid = {
            -1: "xkcd:light red",  # invalid
            0: "xkcd:light grey",  # unknown
            1: "xkcd:sky blue",  # valid
        }
        self.checked_valid = False

    def __getitem__(self, key):
        # When the user requests a dict key that hasn't been solved for yet,
        # then solve and provide the requested parameter
        self.solve(parameters=key)
        if isinstance(key, list):
            # If the user provides a list of keys to solve for, return all of
            # them as a dict
            return {k: self.data[k] for k in key}
        else:
            # If a single key is requested, return the corresponding value(s)
            # directly
            return self.data[key]

    def __getattr__(self, attr):
        # This allows solved parameter values to be accessed with dot notation,
        # purely for convenience.
        # So, when the user tries to access something with dot notation...
        try:
            # ... then if it's an attribute, return it (this is the standard
            # behaviour).
            return object.__getattribute__(self, attr)
        except AttributeError:
            # But if it's not an attribute...
            try:
                # ... return the corresponding parameter value, if it's already
                # been solved for...
                return self.data[attr]
            except KeyError:
                # ... but it if hasn't been solved for, throw an error.  The
                # user needs to use the normal dict notation (or solve method)
                # to solve for it.
                raise AttributeError(attr)

    def __setitem__(self, key, value):
        # Don't allow the user to assign new key-value pairs to the dict
        raise RuntimeError("Item assignment is not supported.")

    def _assemble(self, icase, data):
        # Deal with tricky special cases
        if icase == 207:
            graph_opts = get_graph_opts()
        else:
            graph_opts = get_graph_opts(exclude="opt_HCO3_root")
        # Assemble graph and functions
        funcs = get_funcs.copy()
        try:
            graph = nx.compose(graph_fixed, graph_core[icase])
            funcs.update(get_funcs_core[icase])
        except KeyError:
            graph = graph_fixed.copy()
        for opt, v in self.opts.items():
            graph = nx.compose(graph, graph_opts[opt][v])
            funcs.update(get_funcs_opts[opt][v])
        # If fCO2 is not accessible, we can't calculate bh with
        # opt_fCO2_temperature = 1, so use a default constant bh value instead
        if icase < 100 and icase not in [4, 5, 8, 9]:
            graph.remove_nodes_from(["fCO2", "bh"])
            funcs["bh"] = lambda: upsilon.bh_TOG93_H24
            graph.add_edge("bh", "upsilon")
        # If pH is not accessible, we can't calculate it on different scales
        if icase < 100 and icase not in [3]:
            pH_vars = ["pH", "pH_total", "pH_sws", "pH_free", "pH_nbs"]
            for v in pH_vars:
                graph.remove_node(v)
                if v in funcs:
                    funcs.pop(v)
        # Save arguments
        to_remove = []
        for k, v in data.items():
            if v is not None:
                if k in graph.nodes:
                    # state 1 means that the value was provided as an argument
                    nx.set_node_attributes(graph, {k: 1}, name="state")
                else:
                    # TODO need to rethink how it is judged whether a value is
                    # allowed here --- things that are not part of the graph
                    # but that could be added as an isolated element should be
                    # kept?
                    to_remove.append(k)
        for k in to_remove:
            data.pop(k)
        if len(to_remove) > 0:
            warnings.warn(
                "Some parameters were not recognised or not valid for this"
                + " combination of known carbonate system parameters and are"
                + " being ignored (see `CO2System.ignored`)"
            )
        self.ignored = to_remove.copy()
        # Assign default values
        for k, v in values_default.items():
            if k not in data and k in graph.nodes:
                data[k] = v
                nx.set_node_attributes(graph, {k: 1}, name="state")
        self.nodes_original = list(k for k, v in data.items() if v is not None)
        return graph, funcs, data

    def solve(self, parameters=None, store_steps=1):
        """Calculate parameter(s) and store them internally.

        Parameters
        ----------
        parameters : str or list of str, optional
            Which parameter(s) to calculate and store, by default `None`, in
            which case all possible parameters are calculated and stored
            internally.  The full list of possible parameters is provided
            below.
        store_steps : int, optional
            Whether/which non-requested parameters calculated during
            intermediate calculation steps should be stored, by default `1`.
            The options are
                0 - store only the specifically requested parameters,
                1 - store the most used set of intermediate parameters, or
                2 - store the complete set of parameters.

        Returns
        -------
        CO2System
            The original `CO2System` including the newly solved parameters.

        PARAMETERS THAT CAN BE SOLVED FOR
        =================================
        Note that some parameters may be available only for certain
        combinations of core carbonate system parameters optional settings.

        pH on different scales
        ----------------------
             Key | Description
        -------: | :-----------------------------------------------------------
              pH | pH on the scale specified by `opt_pH_scale`.
        pH_total | pH on the total scale.
          pH_sws | pH on the seawater scale.
         pH_free | pH on the free scale.
          pH_nbs | pH on the NBS scale.
              fH | H+ activity coefficient for conversions to/from NBS scale.

        Chemical speciation
        -------------------
        All are substance contents in units of µmol/kg.

           Key | Description
        -----: | :-------------------------------------------------------------
        H_free | "Free" protons.
            OH | Hydroxide ion.
           CO3 | Carbonate ion.
          HCO3 | Bicarbonate ion.
           CO2 | Aqueous CO2.
          BOH4 | Tetrahydroxyborate.
          BOH3 | Boric acid.
         H3PO4 | Phosphoric acid.
         H2PO4 | Dihydrogen phosphate.
          HPO4 | Monohydrogen phosphate.
           PO4 | Phosphate.
        H4SiO4 | Orthosilicic acid.
        H3SiO4 | Trihydrogen orthosilicate.
           NH3 | Ammonia.
           NH4 | Ammonium.
            HS | Bisulfide.
           H2S | Hydrogen sulfide.
          HSO4 | Bisulfate.
           SO4 | Sulfate.
            HF | Hydrofluoric acid.
             F | Fluoride.
          HNO2 | Nitrous acid.
           NO2 | Nitrite.

        Chemical buffer factors
        -----------------------
                              Key | Description
        ------------------------: | :------------------------------------------
                   revelle_factor | Revelle factor.
                              psi | Psi of FCG94.
                        gamma_dic | Buffer factors from ESM10.
                         beta_dic | Buffer factors from ESM10.
                        omega_dic | Buffer factors from ESM10.
                 gamma_alkalinity | Buffer factors from ESM10.
                  beta_alkalinity | Buffer factors from ESM10.
                 omega_alkalinity | Buffer factors from ESM10.
                         Q_isocap | Isocapnic quotient from HDW18.
                  Q_isocap_approx | Approximate isocapnic quotient from HDW18.
                       dlnfCO2_dT | temperature sensitivity of ln(fCO2).
                       dlnpCO2_dT | temperature sensitivity of ln(pCO2).
        substrate_inhibitor_ratio | HCO3/H_free, from B15.

        Equilibrium constants
        ---------------------
        All are returned on the pH scale specified by `opt_pH_scale`.

                Key | Description
        ----------: | :--------------------------------------------------------
              k_CO2 | Henry's constant for CO2.
            k_H2CO3 | First dissociation constant for carbonic acid.
             k_HCO3 | Second dissociation constant for carbonic acid.
              k_H2O | Water dissociation constant.
             k_BOH3 | Boric acid equilibrium constant.
          k_HF_free | HF dissociation constant (always free scale).
        k_HSO4_free | Bisulfate dissociation constant (always free scale).
            k_H3PO4 | First dissociation constant for phosphoric acid.
            k_H2PO4 | Second dissociation constant for phosphoric acid.
             k_HPO4 | Third dissociation constant for phosphoric acid.
               k_Si | Silicic acid dissociation constant.
              k_NH3 | Ammonia equilibrium constant.
              k_H2S | Hydrogen sulfide dissociation constant.
             k_HNO2 | Nitrous acid dissociation constant.

        Other results
        -------------
                    Key | Description (unit)
        --------------: | :----------------------------------------------------
                upsilon | Temperature-sensitivity of fCO2 (%/°C)
        fugacity_factor | Converts between pCO2 and fCO2.
              vp_factor | Vapour pressure factor, converts pCO2 and xCO2.
           gas_constant | Universal gas constant (ml/bar/mol/K).
        """
        # Parse user-provided parameters (if there are any)
        if parameters is None:
            # If no parameters are provided, then we solve for everything
            # possible
            parameters = list(self.graph.nodes)
        elif isinstance(parameters, str):
            # Allow user to provide a string if only one parameter is desired
            parameters = [parameters]
        parameters = set(parameters)  # get rid of duplicates
        self.requested |= parameters
        self_data = self.data.copy()  # what was already known before solving
        # Remove known nodes from a copy of self.graph, so that ancestors of
        # known nodes are not unnecessarily recomputed
        graph_unknown = self.graph.copy()
        graph_unknown.remove_nodes_from([k for k in self_data if k not in parameters])
        # Add intermediate parameters that we need to know in order to
        # calculate the requested parameters
        parameters_all = parameters.copy()
        for p in parameters:
            parameters_all = parameters_all | nx.ancestors(graph_unknown, p)
        # Convert the set of parameters into a list, exclude already-known
        # ones, and organise the list into the order required for calculations
        parameters_all = [
            p
            for p in nx.topological_sort(self.graph)
            if p in parameters_all and p not in self_data
        ]
        store_parameters = []
        for p in parameters_all:
            priors = self.graph.pred[p]
            if len(priors) == 0 or all([r in self_data for r in priors]):
                self_data[p] = self.funcs[p](
                    *[self_data[r] for r in signature(self.funcs[p]).parameters.keys()]
                )
                store_here = (
                    #  If store_steps is 0, store only requested parameters
                    (store_steps == 0 and p in parameters)
                    | (
                        # If store_steps is 1, store all but the equilibrium constants
                        # on the seawater scale, at 1 atm and their pressure-correction
                        # factors, and a few selected others
                        store_steps == 1
                        and not p.startswith("factor_k_")
                        and not (p.startswith("k_") and p.endswith("_sws"))
                        and not p.endswith("_1atm")
                        and p not in ["sws_to_opt", "opt_to_free", "ionic_strength"]
                    )
                    |  # If store_steps is 2, store everything
                    (store_steps == 2)
                )
                if store_here:
                    store_parameters.append(p)
                    if p in parameters:
                        # state = 3 means that the value was calculated internally
                        # due to direct request
                        nx.set_node_attributes(self.graph, {p: 3}, name="state")
                    else:
                        # state = 2 means that the value was calculated internally
                        # as an intermediate to a requested parameter
                        nx.set_node_attributes(self.graph, {p: 2}, name="state")
                    for f in signature(self.funcs[p]).parameters.keys():
                        nx.set_edge_attributes(self.graph, {(f, p): 2}, name="state")
        # Get rid of jax overhead on results
        self_data = {k: v for k, v in self_data.items() if k in store_parameters}
        _remove_jax_overhead(self_data)
        self.data.update(self_data)
        return self

    def to_pandas(self, parameters=None, store_steps=1):
        """Return parameters as a pandas `Series` or `DataFrame`.  All parameters should
        be scalar or one-dimensional vectors of the same size.

        Parameters
        ----------
        parameters : str or list of str, optional
            The parameter(s) to return.  These are solved for if not already available.
            If `None`, then all parameters that have already been solved for are
            returned.
        store_steps : int, optional
            See `solve`.

        Returns
        -------
        pd.Series or pd.DataFrame
            The parameter(s) as a `pd.Series` (if `parameters` is a `str`) or as a
            `pd.DataFrame` (if `parameters` is a `list`) with the original pandas index
            passed into the `CO2System` as `data`.  If `data` was not a `pd.DataFrame`
            then the default index will be used.
        """
        try:
            import pandas as pd

            if parameters is None:
                parameters = self.keys()
            self.solve(parameters=parameters, store_steps=store_steps)
            if isinstance(parameters, str):
                return pd.Series(data=self[parameters], index=self.pd_index)
            else:
                return pd.DataFrame(
                    {
                        p: pd.Series(
                            data=self[p] * np.ones(self.pd_index.shape),
                            index=self.pd_index,
                        )
                        for p in parameters
                    }
                )
        except ImportError:
            warnings.warn("pandas could not be imported.")

    def _get_xr_ndims(self, parameter):
        ndims = []
        if not np.isscalar(self[parameter]):
            for i, vs in enumerate(self[parameter].shape):
                if vs == self.xr_shape[i]:
                    ndims.append(self.xr_dims[i])
        return ndims

    def to_xarray(self, parameters=None, store_steps=1):
        """Return parameters as an xarray `DataArray` or `Dataset`.

        Parameters
        ----------
        parameters : str or list of str, optional
            The parameter(s) to return.  These are solved for if not already
            available. If `None`, then all parameters that have already been
            solved for are returned.
        store_steps : int, optional
            See `solve`.

        Returns
        -------
        xr.DataArray or xr.Dataset
            The parameter(s) as a `xr.DataArray` (if `parameters` is a `str`)
            or as a `xr.Dataset` (if `parameters` is a `list`) with the
            original xarray dimensions passed into the `CO2System` as `data`.
            If `data` was not an `xr.Dataset` then this function will not work.
        """
        assert self.xr_dims is not None and self.xr_shape is not None, (
            "`data` was not provided as an `xr.Dataset` "
            + "when creating this `CO2System`."
        )
        try:
            import xarray as xr

            if parameters is None:
                parameters = self.keys()
            self.solve(parameters=parameters, store_steps=store_steps)
            if isinstance(parameters, str):
                ndims = self._get_xr_ndims(parameters)
                return xr.DataArray(np.squeeze(self[parameters]), dims=ndims)
            else:
                return xr.Dataset(
                    {
                        p: xr.DataArray(np.squeeze(self[p]), dims=self._get_xr_ndims(p))
                        for p in parameters
                    }
                )
        except ImportError:
            warnings.warn("xarray could not be imported.")

    def _get_expUps(
        self,
        method_fCO2,
        temperature,
        bh_upsilon=None,
        opt_which_fCO2_insitu=1,
    ):
        if method_fCO2 in [1, 2, 3, 4]:
            self.solve("gas_constant")
        match method_fCO2:
            case 1:
                self.solve("fCO2", store_steps=0)
                fCO2 = self.fCO2
                assert opt_which_fCO2_insitu in [1, 2]
                if opt_which_fCO2_insitu == 2:
                    # If the output conditions are the environmental ones, then
                    # we need to provide an estimate of output fCO2 in order to
                    # use the bh parameterisation; we get this using the method_fCO2=2
                    # approach:
                    fCO2 = fCO2 * upsilon.expUps_TOG93_H24(
                        self.data["temperature"],
                        temperature,
                        self.data["gas_constant"],
                    )
                return upsilon.expUps_parameterised_H24(
                    self.data["temperature"],
                    temperature,
                    self.data["salinity"],
                    fCO2,
                    self.data["gas_constant"],
                    opt_which_fCO2_insitu=opt_which_fCO2_insitu,
                )
            case 2:
                return upsilon.expUps_TOG93_H24(
                    self.data["temperature"],
                    temperature,
                    self.data["gas_constant"],
                )
            case 3:
                return upsilon.expUps_enthalpy_H24(
                    self.data["temperature"],
                    temperature,
                    self.data["gas_constant"],
                )
            case 4:
                assert bh_upsilon is not None, (
                    "A bh_upsilon value must be provided for method_fCO2=4."
                )
                return upsilon.expUps_Hoff_H24(
                    self.data["temperature"],
                    temperature,
                    self.data["gas_constant"],
                    bh_upsilon,
                )
            case 5:
                return upsilon.expUps_linear_TOG93(
                    self.data["temperature"],
                    temperature,
                )
            case 6:
                return upsilon.expUps_quadratic_TOG93(
                    self.data["temperature"],
                    temperature,
                )

    def adjust(
        self,
        temperature=None,
        pressure=None,
        data=None,
        store_steps=1,
        method_fCO2=1,
        opt_which_fCO2_insitu=1,
        bh_upsilon=None,
    ):
        """Adjust the system to a different temperature and/or pressure.

        Parameters
        ----------
        temperature : float, optional
            Temperature in °C to adjust to.  If `None`, temperature is not
            adjusted.
        pressure : float, optional
            Hydrostatic pressure in dbar to adjust to.  If `None`, pressure is
            not adjusted.
        store_steps : int, optional
            Whether/which non-requested parameters calculated during
            intermediate calculation steps should be stored.  The options are:

              - `0`: Store only the requested parameters.
              - `1`: Store the requested and most commonly used set of
              intermediate parameters (default).
              - `2`: Store the requested and complete set of intermediate
              parameters.
        method_fCO2 : int, optional
            If this is a single-parameter system, which method to use for the
            adjustment.  The options are:

              - `1`: parameterisation of H24 (default).
              - `2`: constant bh fitted to TOG93 dataset by H24.
              - `3`: constant theoretical bh of H24.
              - `4`: user-specified bh with the equations of H24.
              - `5`: linear fit of TOG93.
              - `6`: quadratic fit of TOG93.
        opt_which_fCO2_insitu : int, optional
            If this is a single-parameter system and `method_fCO2` is `1`,
            whether:
              - `1` the input condition (starting; default) or
              - `2` output condition (adjusted) temperature
            should be used to calculate $b_h$.
        bh_upsilon : float, optional
            If this is a single-parameter system and `method_fCO2` is `4`, then
            the value of $b_h$ in J/mol must be specified here.

        Returns
        -------
        CO2System
            A new `CO2System` with all values adjusted to the requested
            temperature(s) and/or pressure(s).
        """
        # Convert temperature and/or pressure from pandas Series to NumPy
        # arrays, if necessary.  The checks to see if they are Series are
        # not foolproof, but they do avoid needing to import pandas.
        if all([hasattr(temperature, a) for a in ["index", "values", "dtype"]]):
            assert self.pd_index is not None, (
                "`temperature` cannot be provided as a pandas `Series`"
                + " because this CO2System was not constructed"
                + " from an pandas `DataFrame`."
            )
            assert self.pd_index.equals(temperature.index), (
                "Cannot use this pandas `Series` for the adjust-to temperature"
                + " because its index does not match that used to construct"
                + " this CO2System."
            )
            temperature = temperature.to_numpy().astype(float)
        if all([hasattr(pressure, a) for a in ["index", "values", "dtype"]]):
            assert self.pd_index is not None, (
                "`pressure` cannot be provided as a pandas `Series`"
                + " because this CO2System was not constructed"
                + " from an pandas `DataFrame`."
            )
            assert self.pd_index.equals(pressure.index), (
                "Cannot use this pandas `Series` for the adjust-to pressure"
                + " because its index does not match that used to construct"
                + " this CO2System."
            )
            pressure = pressure.to_numpy().astype(float)
        # Convert temperature and/or pressure from xarray DataArrays to NumPy
        # arrays, if necessary.  The checks to see if they are DataArrays are
        # not foolproof, but they do avoid needing to import xarray.
        if all([hasattr(temperature, a) for a in ["data", "dims", "coords"]]):
            assert self.xr_dims is not None, (
                "`temperature` cannot be provided as an xarray `DataArray`"
                + " because this CO2System was not constructed"
                + " from an xarray `Dataset`."
            )
            temperature = da_to_array(temperature, self.xr_dims)
        if all([hasattr(pressure, a) for a in ["data", "dims", "coords"]]):
            assert self.xr_dims is not None, (
                "`pressure` cannot be provided as an xarray `DataArray`"
                + " because this CO2System was not constructed"
                + " from an xarray `Dataset`."
            )
            pressure = da_to_array(pressure, self.xr_dims)
        # Arguments have been wrangled - now let's get down to business
        if self.icase > 100:
            # If we know (any) two MCS parameters, solve for alkalinity and DIC
            # under the "input" conditions
            self.solve(parameters=["alkalinity", "dic"], store_steps=store_steps)
            core = {k: self[k] for k in ["alkalinity", "dic"]}
            data = {}
        elif self.icase in [4, 5, 8, 9]:
            assert pressure is None, (
                "Cannot adjust pressure for a single-parameter system!"
            )
            # If we know only one of pCO2, fCO2, xCO2 or CO2(aq), first get
            # fCO2 under the "input" conditions
            self.solve(parameters="fCO2", store_steps=store_steps)
            core = {"fCO2": self.fCO2}
            # Then, convert this to the value at the new temperature using the
            # requested method
            assert method_fCO2 in range(1, 7), (
                "`method_fCO2` must be an integer from 1-6."
            )
            expUps = self._get_expUps(
                method_fCO2,
                temperature,
                bh_upsilon=bh_upsilon,
                opt_which_fCO2_insitu=opt_which_fCO2_insitu,
            )
            data = {"fCO2": core["fCO2"] * expUps}
        else:
            warnings.warn(
                "Single-parameter temperature adjustments are possible only "
                + "if the known parameter is one of pCO2, fCO2, xCO2 and CO2."
            )
        # Copy all parameters that are T/P independent into new data dict
        for k in condition_independent:
            if k in self.nodes_original:
                data[k] = self.data[k]
            elif k in core:
                data[k] = core[k]
        # Set temperature and/or pressure to adjusted value(s), unless they are
        # `None`, in which case, don't adjust
        if temperature is not None:
            data["temperature"] = temperature
        else:
            data["temperature"] = self.data["temperature"]
        if pressure is not None:
            data["pressure"] = pressure
        else:
            data["pressure"] = self.data["pressure"]
        sys = CO2System(
            **data,
            **self.opts,
            pd_index=self.pd_index,
            xr_dims=self.xr_dims,
            xr_shape=self.xr_shape,
        )
        sys.solve(parameters=self.data)
        return sys

    def _get_func_of(self, var_of):
        """Create a function to compute `var_of` directly from an input set
        of values.

        The created function has the signature

            value_of = get_value_of(**values)

        where the `values` are the originally user-defined values, obtained
        with either of the following:

            values_original = {k: sys.data[k] for k in sys.nodes_original}
            values_original = sys.get_values_original()
        """
        # We get a sub-graph of the node of interest and all its ancestors,
        # excluding originally fixed / user-defined values
        nodes_vo_all = nx.ancestors(self.graph, var_of)
        nodes_vo_all.add(var_of)
        nodes_vo = [n for n in nodes_vo_all if n not in self.nodes_original]
        graph_vo = self.graph.subgraph(nodes_vo)

        def get_value_of(**kwargs):
            kwargs = kwargs.copy()
            # This loops through the functions in the correct order determined
            # above so we end up calculating the value of interest, which is
            # returned
            for n in nx.topological_sort(graph_vo):
                kwargs.update(
                    {
                        n: self.funcs[n](
                            *[
                                kwargs[v]
                                for v in signature(self.funcs[n]).parameters.keys()
                            ]
                        )
                    }
                )
            return kwargs[var_of]

        # Generate docstring
        get_value_of.__doc__ = (
            f"Calculate `{var_of}`."
            + "\n\nParameters\n----------"
            + "\nkwargs : dict"
            + "\n    Key-value pairs for the following parameters:"
        )
        for p in self.nodes_original:
            if p in nodes_vo_all:
                get_value_of.__doc__ += f"\n        {p}"
        get_value_of.__doc__ += "\n\nReturns\n-------"
        get_value_of.__doc__ += f"\n{var_of}"
        get_value_of.args_list = [n for n in self.nodes_original if n in nodes_vo_all]
        return get_value_of

    def _get_func_of_from_wrt(self, get_value_of, var_wrt):
        """Reorganise a function created with ``_get_func_of`` so that one of
        its kwargs is instead a positional arg (and which can thus be gradded).

        Parameters
        ----------
        get_value_of : func
            Function created with ``_get_func_of``.
        var_wrt : str
            Name of the value to use as a positional arg instead.

        Returns
        -------
        A function with the signature
            value_of = get_of_from_wrt(value_wrt, **other_values_original)
        """

        def get_value_of_from_wrt(value_wrt, **other_values_original):
            other_values_original = other_values_original.copy()
            other_values_original.update({var_wrt: value_wrt})
            return get_value_of(**other_values_original)

        return get_value_of_from_wrt

    def get_grad_func(self, var_of, var_wrt):
        get_value_of = self._get_func_of(var_of)
        get_value_of_from_wrt = self._get_func_of_from_wrt(get_value_of, var_wrt)
        return meta.egrad(get_value_of_from_wrt)

    def get_grad(self, var_of, var_wrt):
        """Compute the derivative of `var_of` with respect to `var_wrt` and
        store it in `sys.grads[var_of][var_wrt]`.  If there is already a value
        there, then that value is returned instead of recalculating.

        Parameters
        ----------
        var_of : str
            The name of the variable to get the derivative of.
        var_wrt : str
            The name of the variable to get the derivative with respect to.
            This must be one of the fixed values provided when creating the
            `CO2System`, i.e., listed in its `nodes_original` attribute.
        """
        assert var_wrt in self.nodes_original, (
            "`var_wrt` must be one of `sys.nodes_original!`"
        )
        try:  # see if we've already calculated this value
            d_of__d_wrt = self.grads[var_of][var_wrt]
        except KeyError:  # only do the calculations if there isn't already a value
            # We need to know the shape of the variable that we want the grad of,
            # the easy way to get this is just to solve for it (if that hasn't
            # already been done)
            if var_of not in self.data:
                self.solve(var_of)
            # Next, we extract the originally set values, which are fixed during the
            # differentiation
            values_original = self.get_values_original()
            other_values_original = values_original.copy()
            # We have to make sure the value we are differentiating with respect
            # to has the same shape as the value we want the differential of
            value_wrt = other_values_original.pop(var_wrt) * np.ones_like(
                self.data[var_of]
            )
            # Here we compute the gradient
            grad_func = self.get_grad_func(var_of, var_wrt)
            d_of__d_wrt = grad_func(value_wrt, **other_values_original)
            # Put the final value into self.grads, first creating a new sub-dict
            # if necessary
            if var_of not in self.grads:
                self.grads[var_of] = {}
            self.grads[var_of][var_wrt] = d_of__d_wrt
        return d_of__d_wrt

    def get_grads(self, vars_of, vars_wrt):
        """Compute the derivatives of `vars_of` with respect to `vars_wrt` and
        store them in `sys.grads[var_of][var_wrt]`.  If there are already values
        there, then those values are returned instead of recalculating.

        Parameters
        ----------
        vars_of : list
            The names of the variables to get the derivatives of.
        vars_wrt : list
            The names of the variables to get the derivatives with respect to.
            These must all be one of the fixed values provided when creating the
            `CO2System`, i.e., listed in its `nodes_original` attribute.
        """
        if isinstance(vars_of, str):
            vars_of = [vars_of]
        if isinstance(vars_wrt, str):
            vars_wrt = [vars_wrt]
        for var_of, var_wrt in itertools.product(vars_of, vars_wrt):
            self.get_grad(var_of, var_wrt)

    def get_values_original(self):
        return {k: self.data[k] for k in self.nodes_original}

    def propagate(self, uncertainty_into, uncertainty_from):
        """Propagate independent uncertainties through the calculations.
        Covariances are not accounted for.

        New entries are added in the `uncertainty` attribute, for example:

            co2s = pyco2.sys(dic=2100, alkalinity=2300)
            co2s.propagate("pH", {"dic": 2, "alkalinity": 2})
            co2s.uncertainty["pH"]["total"]  # total uncertainty in pH
            co2s.uncertainty["pH"]["dic"]  # component of ^ due to DIC uncertainty

        Parameters
        ----------
        uncertainty_into : list
            The parameters to calculate the uncertainty in.
        uncertainty_from : dict
            The parameters to propagate the uncertainty from (keys) and their
            uncertainties (values).
        """
        self.solve(uncertainty_into)
        if isinstance(uncertainty_into, str):
            uncertainty_into = [uncertainty_into]
        for var_in in uncertainty_into:
            # This should always be reset to zero and all values wiped, even if
            # it already exists (so you don't end up with old uncertainty_from
            # components from a previous calculation which are no longer part of
            # the total)
            self.uncertainty[var_in] = {"total": np.zeros_like(self.data[var_in])}
            u_total = self.uncertainty[var_in]["total"]
            for var_from, u_from in uncertainty_from.items():
                is_pk = var_from.startswith("pk_")
                if is_pk:
                    # If the uncertainty is given in terms of a pK value, we do
                    # the calculations as if it were a K value, and convert at
                    # the end
                    var_from = var_from[1:]
                is_fractional = var_from.endswith("__f")
                if is_fractional:
                    # If the uncertainty is fractional, multiply through by this
                    var_from = var_from[:-3]
                    u_from = self.data[var_from] * u_from
                if var_from in self.nodes_original:
                    self.get_grad(var_in, var_from)
                    u_part = np.abs(self.grads[var_in][var_from] * u_from)
                else:
                    # If the uncertainty is from some internally calculated value,
                    # then we need to make a second CO2System where that value
                    # is one of the known inputs, and get the grad from that
                    self.solve(var_from)
                    data = self.get_values_original()
                    data.update({var_from: self.data[var_from]})
                    sys = CO2System(**data, **self.opts)
                    sys.get_grad(var_in, var_from)
                    u_part = np.abs(sys.grads[var_in][var_from] * u_from)
                # Add the p back and convert value, if necessary
                if is_pk:
                    u_part = u_part * np.log(10) * np.abs(sys.data[var_from])
                    var_from = "p" + var_from
                if is_fractional:
                    var_from += "__f"
                self.uncertainty[var_in][var_from] = u_part
                u_total = u_total + u_part**2
            self.uncertainty[var_in]["total"] = np.sqrt(u_total)
        return self

    def get_graph_to_plot(
        self,
        show_tsp=True,
        show_unknown=True,
        keep_unknown=None,
        exclude_nodes=None,
        show_isolated=True,
        skip_nodes=None,
    ):
        graph_to_plot = self.graph.copy()
        # Remove nodes as requested by user
        if not show_tsp:
            graph_to_plot.remove_nodes_from(["pressure", "salinity", "temperature"])
        if not show_unknown:
            if keep_unknown is None:
                keep_unknown = []
            elif isinstance(keep_unknown, str):
                keep_unknown = [keep_unknown]
            node_states = nx.get_node_attributes(graph_to_plot, "state", default=0)
            to_remove = [
                n for n, s in node_states.items() if s == 0 and n not in keep_unknown
            ]
            graph_to_plot.remove_nodes_from(to_remove)
        # Connect nodes that are missing due to store_steps=1 mode
        _graph_to_plot = graph_to_plot.copy()
        for n, properties in _graph_to_plot.nodes.items():
            if (
                "state" in properties
                and properties["state"] in [2, 3]
                and len(_graph_to_plot.pred[n]) == 0
                and len(nx.ancestors(self.graph, n)) > 0
            ):
                for a in nx.ancestors(self.graph, n):
                    if a in _graph_to_plot.nodes:
                        graph_to_plot.add_edge(a, n, state=2)
        if exclude_nodes:
            # Excluding nodes just makes them disappear from the graph without
            # caring about what they were connected to
            if isinstance(exclude_nodes, str):
                exclude_nodes = [exclude_nodes]
            graph_to_plot.remove_nodes_from(exclude_nodes)
        if not show_isolated:
            graph_to_plot.remove_nodes_from(
                [n for n, d in dict(graph_to_plot.degree).items() if d == 0]
            )
        if skip_nodes:
            # Skipping nodes removes them but then shows their predecessors as
            # being directly connected to their children
            edge_states = nx.get_edge_attributes(graph_to_plot, "state", default=0)
            if isinstance(skip_nodes, str):
                skip_nodes = [skip_nodes]
            for n in skip_nodes:
                for p, s in itertools.product(
                    graph_to_plot.predecessors(n), graph_to_plot.successors(n)
                ):
                    graph_to_plot.add_edge(p, s)
                    if edge_states[(p, n)] + edge_states[(n, s)] == 4:
                        new_state = {(p, s): 2}
                    else:
                        new_state = {(p, s): 0}
                    nx.set_edge_attributes(graph_to_plot, new_state, name="state")
                    edge_states.update(new_state)
                graph_to_plot.remove_node(n)
        return graph_to_plot

    def get_graph_pos(
        self,
        graph_to_plot=None,
        prog_graphviz=None,
        root_graphviz=None,
        args_graphviz="",
        nx_layout=nx.spring_layout,
        nx_args=None,
        nx_kwargs=None,
    ):
        if graph_to_plot is None:
            graph_to_plot = self.graph
        if prog_graphviz is not None:
            pos = nx.nx_agraph.graphviz_layout(
                graph_to_plot,
                prog=prog_graphviz,
                root=root_graphviz,
                args=args_graphviz,
            )
        else:
            if nx_args is None:
                nx_args = ()
            if nx_kwargs is None:
                nx_kwargs = {}
            pos = nx_layout(graph_to_plot, *nx_args, **nx_kwargs)
        return pos

    def plot_graph(
        self,
        ax=None,
        exclude_nodes=None,
        show_tsp=True,
        show_unknown=True,
        keep_unknown=None,
        show_isolated=True,
        skip_nodes=None,
        prog_graphviz=None,
        root_graphviz=None,
        args_graphviz="",
        nx_layout=nx.spring_layout,
        nx_args=None,
        nx_kwargs=None,
        node_kwargs=None,
        edge_kwargs=None,
        label_kwargs=None,
        mode="state",
    ):
        """Draw a graph showing the relationships between the different parameters.

        Parameters
        ----------
        ax : matplotlib axes, optional
            The axes on which to plot.  If `None`, a new figure and axes are created.
        exclude_nodes : list of str, optional
            List of nodes to exclude from the plot, by default `None`.  Nodes in
            this list are not shown, nor are connections to them or through them.
        prog_graphviz : str, optional
            Name of Graphviz layout program, by default "neato".
        show_tsp : bool, optional
            Whether to show temperature, salinity and pressure nodes, by default
            `True`.
        show_unknown : bool, optional
            Whether to show nodes for parameters that have not (yet) been calculated,
            by default `True`.
        show_isolated : bool, optional
            Whether to show nodes for parameters that are not connected to the
            graph, by default `True`.
        skip_nodes : bool, optional
            List of nodes to skip from the plot, by default `None`.  Nodes in this
            list are not shown, but the connections between their predecessors
            and children are still drawn.

        Returns
        -------
        matplotlib axes
            The axes on which the graph is plotted.
        """
        from matplotlib import pyplot as plt

        # NODE STATES
        # -----------
        # no state (grey) = unknwown
        # 1 (grass) = provided by user (or default) i.e. known but not calculated
        # 2 (azure) = calculated en route to a user-requested parameter
        # 3 (tangerine) = calculated after direct user request
        #
        # EDGE STATES
        # -----------
        # no state (grey) = calculation not performed
        # 2 = (azure) calculation performed
        #
        if ax is None:
            ax = plt.subplots(dpi=300, figsize=(8, 7))[1]
        if mode == "valid" and not self.checked_valid:
            self.check_valid()
        graph_to_plot = self.get_graph_to_plot(
            exclude_nodes=exclude_nodes,
            show_tsp=show_tsp,
            show_unknown=show_unknown,
            keep_unknown=keep_unknown,
            show_isolated=show_isolated,
            skip_nodes=skip_nodes,
        )
        pos = self.get_graph_pos(
            graph_to_plot=graph_to_plot,
            prog_graphviz=prog_graphviz,
            root_graphviz=root_graphviz,
            args_graphviz=args_graphviz,
            nx_layout=nx_layout,
            nx_args=nx_args,
            nx_kwargs=nx_kwargs,
        )
        if mode == "state":
            node_states = nx.get_node_attributes(graph_to_plot, "state", default=0)
            edge_states = nx.get_edge_attributes(graph_to_plot, "state", default=0)
            node_colour = [
                self.c_state[node_states[n]] for n in nx.nodes(graph_to_plot)
            ]
            edge_colour = [
                self.c_state[edge_states[e]] for e in nx.edges(graph_to_plot)
            ]
        elif mode == "valid":
            node_valid = nx.get_node_attributes(graph_to_plot, "valid", default=0)
            edge_valid = nx.get_edge_attributes(graph_to_plot, "valid", default=0)
            node_valid_p = nx.get_node_attributes(graph_to_plot, "valid_p", default=0)
            node_colour = [self.c_valid[node_valid[n]] for n in nx.nodes(graph_to_plot)]
            edge_colour = [self.c_valid[edge_valid[e]] for e in nx.edges(graph_to_plot)]
            node_edgecolors = [
                self.c_valid[node_valid_p[n]] for n in nx.nodes(graph_to_plot)
            ]
            node_linewidths = [[0, 2][node_valid_p[n]] for n in nx.nodes(graph_to_plot)]
        else:
            warnings.warn(
                f'mode "{mode}" not recognised, options are "state", "valid".'
            )
            node_colour = "xkcd:grey"
            edge_colour = "xkcd:grey"
        node_labels = {k: k for k in graph_to_plot.nodes}
        for k, v in set_node_labels.items():
            if k in node_labels:
                node_labels[k] = v
        if node_kwargs is None:
            node_kwargs = {}
        if edge_kwargs is None:
            edge_kwargs = {}
        if label_kwargs is None:
            label_kwargs = {}
        if mode == "valid":
            node_kwargs["edgecolors"] = node_edgecolors
            node_kwargs["linewidths"] = node_linewidths
        nx.draw_networkx_nodes(
            graph_to_plot,
            ax=ax,
            node_color=node_colour,
            pos=pos,
            **node_kwargs,
        )
        nx.draw_networkx_edges(
            graph_to_plot,
            ax=ax,
            edge_color=edge_colour,
            pos=pos,
            **edge_kwargs,
        )
        nx.draw_networkx_labels(
            graph_to_plot,
            ax=ax,
            labels=node_labels,
            pos=pos,
            **label_kwargs,
        )
        return ax

    def keys_all(self):
        """Return a tuple of all possible results keys, including those that have
        not yet been solved for.
        """
        return tuple(self.graph.nodes)

    def check_valid(self, ignore=None):
        """Check which parameters are valid."""
        if ignore is None:
            ignore = []
        if isinstance(ignore, str):
            ignore = [ignore]
        for n in nx.topological_sort(self.graph):
            # First, assign validity for functions that do have valid ranges
            # (shown by node fill colour on the graph plot)
            if n in self.funcs and n not in ignore and hasattr(self.funcs[n], "valid"):
                n_valid = []
                for p, p_range in self.funcs[n].valid.items():
                    # If all predecessor parameters fall within valid ranges, it's valid
                    if np.all(
                        (self.data[p] >= p_range[0]) & (self.data[p] <= p_range[1])
                    ):
                        n_valid.append(1)
                        nx.set_edge_attributes(
                            self.graph,
                            {(p, n): 1},
                            name="valid",
                        )
                    # If any predecessor parameter is outside any range, it's invalid
                    else:
                        n_valid.append(-1)
                        nx.set_edge_attributes(
                            self.graph,
                            {(p, n): -1},
                            name="valid",
                        )
                nx.set_node_attributes(
                    self.graph,
                    {n: min(n_valid)},
                    name="valid",
                )
            # Next, assign inherited validity
            # (shown by node edge colour on the graph plot)
            n_valid_p = []
            for p in self.graph.predecessors(n):
                p_attrs = self.graph.nodes[p]
                for v in ["valid", "valid_p"]:
                    if v in p_attrs:
                        n_valid_p.append(p_attrs[v])
                        if p_attrs[v] == -1:
                            nx.set_edge_attributes(
                                self.graph,
                                {(p, n): -1},
                                name="valid",
                            )
            if -1 in n_valid_p:
                nx.set_node_attributes(
                    self.graph,
                    {n: -1},
                    name="valid_p",
                )
        self.checked_valid = True


def da_to_array(da, xr_dims):
    """Convert an xarray `DataArray` `da` into a NumPy `array`.

    The NumPy `array` will have as many dimensions as `len(xr_dims)` and the
    dimensions will be in the same order as indicated in `xr_dims`.

    If `da` does not contain a dimension from `xr_dims`, a new singleton
    dimension will be added in the appropriate position.

    `da` is not allowed to contain any dimensions that are not in `xr_dims`.

    Parameters
    ----------
    da : xarray.DataArray
        The `DataArray` to be converted.
    xr_dims : iterable
        The full list of dimension names in the correct order for the output
        NumPy array.  Can be obtained from an xarray `Dataset` (`ds`) as
        `ds.sizes`.

    Returns
    -------
    numpy.array
        The converted `array`.
    """
    # Get `DataArray` info
    da_dims = list(da.sizes)
    try:
        da_data = da.data.astype(float)
    except ValueError:
        return None
    # Prepare for loop through `xr_dims`
    move_from = []
    extra_dims = 0
    for d in xr_dims:
        if d in da_dims:
            # If the dimension is in `da`, just append the appropriate position
            # to `move_from`
            move_from.append(da_dims.index(d))
        else:
            # If the dimension is not in `da`, we need to create it at the end
            move_from.append(len(da_dims) + extra_dims)
            da_data = np.expand_dims(da_data, -1)
            extra_dims += 1  # increment offset, for adding multiple new dims
    # Move axes around to the shape matching `xr_dims`
    return np.moveaxis(da_data, move_from, range(len(xr_dims)))


def sys(data=None, **kwargs):
    """Initialise a `CO2System`.

    Once initialised, various methods are available including `solve`, `adjust`
    and `propagate.

    PARAMETERS PROVIDED AS KWARGS
    =============================
    There are many possible kwargs, so they are grouped into sections below.

    Data as separate variables
    --------------------------
    If the input data are all stored as separate variables, they can be
    provided with the appropriate kwargs from below.  In this case, each
    variable must be one of a scalar, a `list` or a NumPy `array`, and the
    shapes of these arrays must be mutually broadcastable.  For example:

      >>> import PyCO2SYS as pyco2, numpy as np
      >>> dic = [2100, 2150]
      >>> temperature = np.array([15, 13.5])
      >>> co2s = pyco2.sys(dic=dic, pH=8.1, temperature=temperature)

    Data variables in a container
    -----------------------------
    If the input data are gathered in a `dict`, pandas `DataFrame` or xarray
    `Dataset`, then this can be provided with the `data` kwarg.  The keys in
    the container dataset must be strings and they should correspond to the
    kwargs below.  If they do not correspond, then the kwarg can be passed with
    the corresponding key instead.  For example:

      >>> import PyCO2SYS as pyco2
      >>> data = {"dic": [2100, 2150], "pH_lab": 8.1, "t_lab": 25}
      >>> co2s = pyco2.sys(data=data, pH="pH_lab", temperature="t_lab")

    Core marine carbonate system parameters
    ---------------------------------------
    A maximum of two core parameters may be provided, and not all combinations
    are valid.  In some cases, a subset of calculations can still be carried
    out with only one parameter.  It is also possible to pass none of these
    parameters and still calculate e.g. equilibrium constants.

               Parameter | Description (unit)
    -------------------: | :---------------------------------------------------
              alkalinity | Total alkalinity (µmol/kg)
                     dic | Dissolved inorganic carbon (µmol/kg)
                      pH | Seawater pH on the scale given by `opt_pH_scale`
                    pCO2 | Seawater partial pressure of CO2 (µatm)
                    fCO2 | Seawater fugacity of CO2 (µatm)
                     CO2 | Aqueous CO2 content (µmol/kg)
                    HCO3 | Bicarbonate ion content (µmol/kg)
                     CO3 | Carbonate ion content (µmol/kg)
                    xCO2 | Seawater dry air mole fraction of CO2 (ppm)
      saturation_calcite | Saturation state with respect to calcite
    saturation_aragonite | Saturation state with respect to aragonite

    Hydrographic conditions
    -----------------------
    Middle column gives default values if not provided.

              Parameter | Df. | Description (unit)
    ------------------: | --: | :----------------------------------------------
               salinity |  35 | Practical salinity
            temperature |  25 | Temperature (°C)
               pressure |   0 | Hydrostatic pressure (dbar)
    pressure_atmosphere |   1 | Atmospheric pressure (atm)

    Nutrients and other solutes
    ---------------------------
    Middle column gives default values; S = calculated from salinity.

          Parameter | Df. | Description (unit)
    --------------: | :-: | :----------------------------------------------
     total_silicate |  0  | Total dissolved silicate (µmol/kg)
    total_phosphate |  0  | Total dissolved phosphate (µmol/kg)
      total_ammonia |  0  | Total dissolved ammonia (µmol/kg)
      total_sulfide |  0  | Total dissolved sulfide (µmol/kg)
      total_nitrite |  0  | Total dissolved nitrite (µmol/kg)
       total_borate |  S  | Total dissolved borate (µmol/kg)
     total_fluoride |  S  | Total dissolved fluoride (µmol/kg)
      total_sulfate |  S  | Total dissolved sulfate (µmol/kg)
                 Ca |  S  | Dissolved calcium (µmol/kg)

    SETTINGS PROVIDED AS KWARGS
    ===========================
    Options such as which pH scale to use and the choice of parameterisation
    for various e.g. equilibrium constants can also be altered with kwargs.
    These kwargs must all be scalar integers.

    Citations use a code with the initials of the first few authors' surnames
    plus the final two digits of the year of publication.  Refer to the online
    documentation for full references.

    pH scale
    --------
    opt_pH_scale: pH scale of `pH` (if provided), also used for calculating
    equilibrium constants.
        1: total [DEFAULT].
        2: seawater.
        3: free.
        4: NBS.

    Carbonic acid dissociation
    --------------------------
    opt_k_carbonic: parameterisation for carbonic acid dissociation (K1 and
    K2).
         1: RRV93.
         2: GP89.
         3: H73a and H73b refit by DM87.
         4: MCHP73 refit by DM87.
         5: H73a, H73b and MCHP73 refit by DM87.
         6: MCHP73 ("GEOSECS").
         7: MCHP73 ("GEOSECS-Peng").
         8: M79 (freshwater).
         9: CW98.
        10: LDK00 [DEFAULT].
        11: MM02.
        12: MPL02.
        13: MGH06.
        14: M10.
        15: WMW14.
        16: SLH20.
        17: SB21.
        18: PLR18.
    opt_factor_k_H2CO3: pressure correction for the first carbonic acid
    dissociation constant (K1).
        1: M95 [DEFAULT].
        2: EG70 (GEOSECS).
        3: M83 (freshwater).
    opt_factor_k_HCO3: pressure correction for the second carbonic acid
    dissociation constant (K2).
        1: M95 [DEFAULT].
        2: EG70 (GEOSECS).
        3: M83 (freshwater).

    Other equilibrium constants
    ---------------------------
    opt_k_BOH3: parameterisation for boric acid equilibrium.
        1: D90b [DEFAULT].
        2: LTB69 (GEOSECS).
    opt_k_H2O: parameterisation for water dissociation.
        1: M95 [DEFAULT].
        2: M79 (GEOSECS).
        3: HO58 refit by M79 (freshwater).
    opt_k_HF: parameterisation for hydrogen fluoride dissociation.
        1: DR79 [DEFAULT].
        2: PF87.
    opt_k_HNO2: parameterisation for nitrous acid dissociation.
        1: BBWB24 for seawater [DEFAULT].
        2: BBWB24 for freshwater.
    opt_k_HSO4: parameterisation for bisulfate dissociation.
        1: D90a [DEFAULT].
        2: KRCB77.
        3: WM13/WMW14.
    opt_k_NH3: parameterisation for ammonium dissociation.
        1: CW95 [DEFAULT].
        2: YM95.
    opt_k_phosphate: parameterisation for the phosphoric acid dissocation
    constants.
        1: YM95 [DEFAULT].
        2: KP67 (GEOSECS).
    opt_k_Si: parameterisation for bisulfate dissociation.
        1: YM95 [DEFAULT].
        2: SMB64 (GEOSECS).
    opt_k_aragonite: parameterisation for aragonite solubility product.
        1: M83 [DEFAULT].
        2: ICHP73 (GEOSECS).
    opt_k_calcite: parameterisation for calcite solubility product.
        1: M83 [DEFAULT].
        2: I75 (GEOSECS).

    Other dissociation constant pressure corrections
    ------------------------------------------------
    opt_factor_k_BOH3: pressure correction for boric acid equilibrium.
        1: M79 [DEFAULT].
        2: EG70 (GEOSECS).
    opt_factor_k_H2O: pressure correction for water dissociation.
        1: M95 [DEFAULT].
        2: M83 (freshwater).

    Total salt contents
    -------------------
    These settings are ignored if their values are provided directly as kwargs.

    opt_total_borate: for calculating `total_borate` from `salinity`.
        1: U74 [DEFAULT].
        2: LKB10.
        3: KSK18 (Baltic Sea).
    opt_Ca: for calculating `Ca` from `salinity`.
        1: RT67 [DEFAULT].
        2: C65 (GEOSECS).

    Other settings
    --------------
    opt_gas_constant: the universal gas constant (R)
        1: DOEv2 (consistent with pre-July 2020 CO2SYS software).
        2: DOEv3.
        3: 2018 CODATA [DEFAULT].
    opt_fugacity_factor: how to convert between partial pressure and fugacity.
        1: with a fugacity factor [DEFAULT].
        2: assuming they are equal (GEOSECS).
    opt_HCO3_root: with known `dic` and `HCO3`, which root to solve for.
        1: the lower pH root.
        2: the higher pH root [DEFAULT].
    opt_fCO2_temperature: sensitivity of fCO2 to temperature.
        1: H24 parameterisation [DEFAULT].
        2: TOG93 linear fit.
        3: TOG93 quadratic fit.

    Equilibrium constants
    ---------------------
    Any equilibrium constant calculated within PyCO2SYS can be provided
    directly as an input instead.  The kwarg should use the same key as would
    be used to solve for this parameter.  See the docs for `CO2System.solve`
    for more detail.
    """
    # Check for double precision
    if np.array(1.0).dtype is np.dtype("float32"):
        warnings.warn(
            "JAX does not appear to be using double precision - "
            + "set the environment variable `JAX_ENABLE_X64=True`."
        )
    # Merge data with kwargs
    pd_index = None
    xr_dims = None
    xr_shape = None
    data_is_dict = False
    if data is not None:
        for k in kwargs:
            if k in data:
                warnings.warn(
                    f'"{k}" found in both `data` and `kwargs` - the value in '
                    + "`data` will be used."
                )
        data_is_dict = isinstance(data, dict)
        # Any kwargs other than `data` provided as strings will be interpreted
        # as being the keys for the corresponding values
        renamer = {}
        for k, v in kwargs.items():
            if isinstance(v, str):
                if v in renamer:
                    raise Exception(
                        f'"{v}" cannot be used for {k}'
                        + f" because it is already being used for {renamer[v]}!"
                    )
                else:
                    renamer[v] = k
        if data_is_dict:
            for k, v in data.items():
                if k in renamer:
                    kwargs[renamer[k]] = v
                else:
                    kwargs[k] = v
        else:
            data_is_pandas = False
            try:
                import pandas as pd

                data_is_pandas = isinstance(data, pd.DataFrame)
                if data_is_pandas:
                    pd_index = data.index.copy()
                    for c in data.columns:
                        if c in renamer:
                            kwargs[renamer[c]] = data[c].to_numpy()
                        else:
                            kwargs[c] = data[c].to_numpy()
            except ImportError:
                warnings.warn("pandas could not be imported - ignoring `data`.")
            data_is_xarray = False
            if not data_is_pandas:
                try:
                    import xarray as xr

                    data_is_xarray = isinstance(data, xr.Dataset)
                    if data_is_xarray:
                        xr_dims = list(data.sizes.keys())
                        xr_shape = list(data.sizes.values())
                        for k, v in data.items():
                            if k in renamer:
                                kwargs[renamer[k]] = da_to_array(v, xr_dims)
                            else:
                                kwargs[k] = da_to_array(v, xr_dims)
                except ImportError:
                    warnings.warn("xarray could not be imported - ignoring `data`.")
                if not data_is_xarray:
                    warnings.warn("Type of `data` not recognised - it will be ignored.")
    # Parse kwargs
    for k in kwargs:
        # Convert lists to numpy arrays
        if isinstance(kwargs[k], list):
            kwargs[k] = np.array(kwargs[k])
        # If opts are scalar, only take first value
        if k.startswith("opt_"):
            if np.isscalar(kwargs[k]):
                if isinstance(kwargs[k], ArrayImpl):
                    kwargs[k] = kwargs[k].item()
            else:
                kwargs[k] = np.ravel(np.array(kwargs[k]))[0].item()
                warnings.warn(
                    f"`{k}` is not scalar, so only the first value will be used."
                )
            if isinstance(kwargs[k], float):
                kwargs[k] = int(kwargs[k])
        # Convert ints to floats
        else:
            if isinstance(kwargs[k], int):
                kwargs[k] = float(kwargs[k])
            elif hasattr(kwargs[k], "dtype"):
                try:
                    kwargs[k] = kwargs[k].astype(float)
                except ValueError:
                    pass
    return CO2System(pd_index=pd_index, xr_dims=xr_dims, xr_shape=xr_shape, **kwargs)<|MERGE_RESOLUTION|>--- conflicted
+++ resolved
@@ -114,7 +114,6 @@
     "k_Mg_calcite_1atm": solubility.get_k_Mg_calcite_1atm,
     "k_Mg_calcite": solubility.get_k_Mg_calcite,
     "Mg": salts.Mg_reference_composition,
-<<<<<<< HEAD
     "saturation_Mg_calcite": solubility.OMgCaCO3_from_CO3,
     # TODO I would like these two options working
     # "kt_Mg_calcite_25C_1atm": solubility.kt_Mg_calcite_25C_1atm,
@@ -126,8 +125,6 @@
     "kt_Mg_calcite_1atm_vantHoff": solubility.get_kt_Mg_calcite_1atm_vantHoff,
     "kt_Mg_calcite_1atm_PB82": solubility.get_kt_Mg_calcite_1atm_PB82,
     "kt_Mg_calcite_1atm_idealmix": solubility.get_kt_Mg_calcite_1atm_idealmix,
-=======
->>>>>>> 933895f5
 }
 
 # Define functions for calculations that depend on icase:
