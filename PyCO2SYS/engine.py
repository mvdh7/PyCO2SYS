# PyCO2SYS: marine carbonate system calculations in Python.
# Copyright (C) 2020--2025  Matthew P. Humphreys et al.  (GNU GPLv3)
import itertools
from collections import UserDict
from inspect import signature
from warnings import warn

import networkx as nx
from jax import numpy as np
from jaxlib.xla_extension import ArrayImpl

from . import (
    bio,
    buffers,
    constants,
    convert,
    equilibria,
    gas,
    meta,
    salts,
    solubility,
    solve,
    upsilon,
)

# Define functions for calculations that depend neither on icase nor opts:
get_funcs = {
    # Total salt contents
    "ionic_strength": salts.ionic_strength_DOE94,
    "total_fluoride": salts.total_fluoride_R65,
    "total_sulfate": salts.total_sulfate_MR66,
    # Equilibrium constants at 1 atm and on reported pH scale
    "pk_CO2_1atm": equilibria.p1atm.pk_CO2_W74,
    "pk_H2S_total_1atm": equilibria.p1atm.pk_H2S_total_YM95,
    # pH scale conversion factors at 1 atm
    "free_to_sws_1atm": lambda total_fluoride,
    total_sulfate,
    pk_HF_free_1atm,
    pk_HSO4_free_1atm: convert.pH_free_to_sws(
        total_fluoride, total_sulfate, pk_HF_free_1atm, pk_HSO4_free_1atm
    ),
    "nbs_to_sws": convert.pH_nbs_to_sws,  # because fH doesn't get pressure-corrected
    "tot_to_sws_1atm": lambda total_fluoride,
    total_sulfate,
    pk_HF_free_1atm,
    pk_HSO4_free_1atm: convert.pH_tot_to_sws(
        total_fluoride, total_sulfate, pk_HF_free_1atm, pk_HSO4_free_1atm
    ),
    # Equilibrium constants at 1 atm and on the seawater pH scale
    "pk_H2S_sws_1atm": lambda pk_H2S_total_1atm, tot_to_sws_1atm: (
        pk_H2S_total_1atm + tot_to_sws_1atm
    ),
    # Pressure correction factors for equilibrium constants
    "factor_k_HSO4": equilibria.pcx.factor_k_HSO4,
    "factor_k_HF": equilibria.pcx.factor_k_HF,
    "factor_k_H2S": equilibria.pcx.factor_k_H2S,
    "factor_k_H3PO4": equilibria.pcx.factor_k_H3PO4,
    "factor_k_H2PO4": equilibria.pcx.factor_k_H2PO4,
    "factor_k_HPO4": equilibria.pcx.factor_k_HPO4,
    "factor_k_Si": equilibria.pcx.factor_k_Si,
    "factor_k_NH3": equilibria.pcx.factor_k_NH3,
    "factor_k_CO2": equilibria.pcx.factor_k_CO2,
    "factor_k_HNO2": lambda: 1.0,  # unknown!
    # Equilibrium constants at pressure and on the free pH scale
    "pk_HF_free": lambda pk_HF_free_1atm, factor_k_HF: (
        pk_HF_free_1atm - np.log10(factor_k_HF)
    ),
    "pk_HSO4_free": lambda pk_HSO4_free_1atm, factor_k_HSO4: (
        pk_HSO4_free_1atm - np.log10(factor_k_HSO4)
    ),
    # Equilibrium constants at pressure and on the seawater pH scale
    "pk_BOH3_sws": lambda pk_BOH3_sws_1atm, factor_k_BOH3: (
        pk_BOH3_sws_1atm - np.log10(factor_k_BOH3)
    ),
    "pk_H2O_sws": lambda pk_H2O_sws_1atm, factor_k_H2O: (
        pk_H2O_sws_1atm - np.log10(factor_k_H2O)
    ),
    "pk_H2S_sws": lambda pk_H2S_sws_1atm, factor_k_H2S: (
        pk_H2S_sws_1atm - np.log10(factor_k_H2S)
    ),
    "pk_H3PO4_sws": lambda pk_H3PO4_sws_1atm, factor_k_H3PO4: (
        pk_H3PO4_sws_1atm - np.log10(factor_k_H3PO4)
    ),
    "pk_H2PO4_sws": lambda pk_H2PO4_sws_1atm, factor_k_H2PO4: (
        pk_H2PO4_sws_1atm - np.log10(factor_k_H2PO4)
    ),
    "pk_HPO4_sws": lambda pk_HPO4_sws_1atm, factor_k_HPO4: (
        pk_HPO4_sws_1atm - np.log10(factor_k_HPO4)
    ),
    "pk_Si_sws": lambda pk_Si_sws_1atm, factor_k_Si: (
        pk_Si_sws_1atm - np.log10(factor_k_Si)
    ),
    "pk_NH3_sws": lambda pk_NH3_sws_1atm, factor_k_NH3: (
        pk_NH3_sws_1atm - np.log10(factor_k_NH3)
    ),
    "pk_H2CO3_sws": lambda pk_H2CO3_sws_1atm, factor_k_H2CO3: (
        pk_H2CO3_sws_1atm - np.log10(factor_k_H2CO3)
    ),
    "pk_HCO3_sws": lambda pk_HCO3_sws_1atm, factor_k_HCO3: (
        pk_HCO3_sws_1atm - np.log10(factor_k_HCO3)
    ),
    "pk_HNO2_sws": lambda pk_HNO2_sws_1atm, factor_k_HNO2: (
        pk_HNO2_sws_1atm - np.log10(factor_k_HNO2)
    ),
    # Equilibrium constants at pressure and on the requested pH scale
    "pk_CO2": lambda pk_CO2_1atm, factor_k_CO2: pk_CO2_1atm - np.log10(factor_k_CO2),
    "pk_BOH3": lambda sws_to_opt, pk_BOH3_sws: sws_to_opt + pk_BOH3_sws,
    "pk_H2O": lambda sws_to_opt, pk_H2O_sws: sws_to_opt + pk_H2O_sws,
    "pk_H2S": lambda sws_to_opt, pk_H2S_sws: sws_to_opt + pk_H2S_sws,
    "pk_H3PO4": lambda sws_to_opt, pk_H3PO4_sws: sws_to_opt + pk_H3PO4_sws,
    "pk_H2PO4": lambda sws_to_opt, pk_H2PO4_sws: sws_to_opt + pk_H2PO4_sws,
    "pk_HPO4": lambda sws_to_opt, pk_HPO4_sws: sws_to_opt + pk_HPO4_sws,
    "pk_Si": lambda sws_to_opt, pk_Si_sws: sws_to_opt + pk_Si_sws,
    "pk_NH3": lambda sws_to_opt, pk_NH3_sws: sws_to_opt + pk_NH3_sws,
    "pk_H2CO3": lambda sws_to_opt, pk_H2CO3_sws: sws_to_opt + pk_H2CO3_sws,
    "pk_HCO3": lambda sws_to_opt, pk_HCO3_sws: sws_to_opt + pk_HCO3_sws,
    "pk_HNO2": lambda sws_to_opt, pk_HNO2_sws: sws_to_opt + pk_HNO2_sws,
    # Gasses
    "vp_factor": gas.vpfactor,
    # Mg-calcite solubility
    "acf_Ca": solubility.get_activity_coefficient_Ca,
    "acf_Mg": solubility.get_activity_coefficient_Mg,
    "acf_CO3": solubility.get_activity_coefficient_CO3,
    "k_Mg_calcite_1atm": solubility.get_k_Mg_calcite_1atm,
    "k_Mg_calcite": solubility.get_k_Mg_calcite,
    "Mg": salts.Mg_reference_composition,
<<<<<<< HEAD
    # TODO I would like these two options working
    # "kt_Mg_calcite_25C_1atm": solubility.kt_Mg_calcite_25C_1atm,
    # "kt_Mg_calcite_1atm": solubility.kt_Mg_calcite_1atm,
    # for testing, can be deleted
    "kt_Mg_calcite_25C_1atm_minprep": solubility.get_kt_Mg_calcite_25C_1atm_minprep,
    "kt_Mg_calcite_25C_1atm_biogenic": solubility.get_kt_Mg_calcite_25C_1atm_biogenic,
    "kt_Mg_calcite_25C_1atm_synthetic": solubility.get_kt_Mg_calcite_25C_1atm_synthetic,
    "kt_Mg_calcite_1atm_vantHoff": solubility.get_kt_Mg_calcite_1atm_vantHoff,
    "kt_Mg_calcite_1atm_PB82": solubility.get_kt_Mg_calcite_1atm_PB82,
    "kt_Mg_calcite_1atm_idealmix": solubility.get_kt_Mg_calcite_1atm_idealmix,
=======
>>>>>>> 1fd9955b
}

# Define functions for calculations that depend on icase:
get_funcs_core = {}
for i in [0, 3, 4, 5, 6, 8, 9, 10, 11]:
    get_funcs_core[i] = {}
# alkalinity and DIC
get_funcs_core[102] = {
    "pH": solve.inorganic.pH_from_alkalinity_dic,
    "fCO2": solve.inorganic.fCO2_from_dic_pH,
    "CO3": solve.inorganic.CO3_from_dic_pH,
    "HCO3": solve.inorganic.HCO3_from_dic_pH,
}
# alkalinity and pH
get_funcs_core[103] = {
    "dic": solve.inorganic.dic_from_alkalinity_pH_speciated,
    "fCO2": solve.inorganic.fCO2_from_dic_pH,
    "CO3": solve.inorganic.CO3_from_dic_pH,
    "HCO3": solve.inorganic.HCO3_from_dic_pH,
}
# alkalinity and pCO2, fCO2, CO2, xCO2
for i in [104, 105, 108, 109]:
    get_funcs_core[i] = {
        "pH": solve.inorganic.pH_from_alkalinity_fCO2,
        "dic": solve.inorganic.dic_from_pH_fCO2,
        "HCO3": solve.inorganic.HCO3_from_pH_fCO2,
        "CO3": solve.inorganic.CO3_from_dic_pH,
    }
# alkalinity and CO3, omega
for i in [106, 110, 111]:
    get_funcs_core[i] = {
        "pH": solve.inorganic.pH_from_alkalinity_CO3,
        "dic": solve.inorganic.dic_from_pH_CO3,
        "HCO3": solve.inorganic.HCO3_from_pH_CO3,
        "fCO2": solve.inorganic.fCO2_from_pH_CO3,
    }
# alkalinity and HCO3
get_funcs_core[107] = {
    "pH": solve.inorganic.pH_from_alkalinity_HCO3,
    "dic": solve.inorganic.dic_from_pH_HCO3,
    "CO3": solve.inorganic.CO3_from_pH_HCO3,
    "fCO2": solve.inorganic.fCO2_from_pH_HCO3,
}
# DIC and pH
get_funcs_core[203] = {
    "fCO2": solve.inorganic.fCO2_from_dic_pH,
    "CO3": solve.inorganic.CO3_from_dic_pH,
    "HCO3": solve.inorganic.HCO3_from_dic_pH,
    "alkalinity": solve.speciate.sum_alkalinity,
}
# DIC and pCO2, fCO2, CO2, xCO2
for i in [204, 205, 208, 209]:
    get_funcs_core[i] = {
        "pH": solve.inorganic.pH_from_dic_fCO2,
        "HCO3": solve.inorganic.HCO3_from_pH_fCO2,
        "CO3": solve.inorganic.CO3_from_dic_pH,
        "alkalinity": solve.speciate.sum_alkalinity,
    }
# DIC and CO3, omega
for i in [206, 210, 211]:
    get_funcs_core[i] = {
        "pH": solve.inorganic.pH_from_dic_CO3,
        "HCO3": solve.inorganic.HCO3_from_pH_CO3,
        "fCO2": solve.inorganic.fCO2_from_pH_CO3,
        "alkalinity": solve.speciate.sum_alkalinity,
    }
# DIC and HCO3
get_funcs_core[207] = {
    # pH is taken care of by opt_HCO3_root
    "CO3": solve.inorganic.CO3_from_pH_HCO3,
    "fCO2": solve.inorganic.fCO2_from_pH_HCO3,
    "alkalinity": solve.speciate.sum_alkalinity,
}
# pH and pCO2, fCO2, CO2, xCO2
for i in [304, 305, 308, 309]:
    get_funcs_core[i] = {
        "dic": solve.inorganic.dic_from_pH_fCO2,
        "HCO3": solve.inorganic.HCO3_from_pH_fCO2,
        "CO3": solve.inorganic.CO3_from_dic_pH,
        "alkalinity": solve.speciate.sum_alkalinity,
    }
# pH and CO3, omega
for i in [306, 310, 311]:
    get_funcs_core[i] = {
        "dic": solve.inorganic.dic_from_pH_CO3,
        "HCO3": solve.inorganic.HCO3_from_pH_CO3,
        "fCO2": solve.inorganic.fCO2_from_pH_CO3,
        "alkalinity": solve.speciate.sum_alkalinity,
    }
# pH and HCO3
get_funcs_core[307] = {
    "dic": solve.inorganic.dic_from_pH_HCO3,
    "CO3": solve.inorganic.CO3_from_pH_HCO3,
    "fCO2": solve.inorganic.fCO2_from_pH_HCO3,
    "alkalinity": solve.speciate.sum_alkalinity,
}
# CO3, omega and pCO2, fCO2, CO2, xCO2
for i in [406, 506, 608, 609, 410, 510, 810, 910, 411, 511, 811, 911]:
    get_funcs_core[i] = {
        "pH": solve.inorganic.pH_from_fCO2_CO3,
        "dic": solve.inorganic.dic_from_pH_CO3,
        "HCO3": solve.inorganic.HCO3_from_pH_CO3,
        "alkalinity": solve.speciate.sum_alkalinity,
    }
# HCO3 and pCO2, fCO2, CO2, xCO2
for i in [407, 507, 708, 709]:
    get_funcs_core[i] = {
        "pH": solve.inorganic.pH_from_fCO2_HCO3,
        "dic": solve.inorganic.dic_from_pH_HCO3,
        "CO3": solve.inorganic.CO3_from_pH_HCO3,
        "alkalinity": solve.speciate.sum_alkalinity,
    }
# CO3, omega and HCO3
for i in [607, 710, 711]:
    get_funcs_core[i] = {
        "pH": solve.inorganic.pH_from_CO3_HCO3,
        "fCO2": solve.inorganic.fCO2_from_CO3_HCO3,
        "dic": solve.inorganic.dic_from_pH_CO3,
        "alkalinity": solve.speciate.sum_alkalinity,
    }

# Add p-f-x-CO2 interconversions
for k, fc in get_funcs_core.items():
    if "fCO2" in fc or k in [5, 105, 205, 305, 506, 507, 510, 511]:
        fc.update(
            {
                "pCO2": convert.fCO2_to_pCO2,
                "CO2": convert.fCO2_to_CO2aq,
                "xCO2": convert.fCO2_to_xCO2,
            }
        )
    elif k in [4, 104, 204, 304, 406, 407, 410, 411]:
        fc.update(
            {
                "fCO2": convert.pCO2_to_fCO2,
                "CO2": convert.fCO2_to_CO2aq,
                "xCO2": convert.fCO2_to_xCO2,
            }
        )
    elif k in [8, 108, 208, 308, 608, 708, 810, 811]:
        fc.update(
            {
                "fCO2": convert.CO2aq_to_fCO2,
                "pCO2": convert.fCO2_to_pCO2,
                "xCO2": convert.fCO2_to_xCO2,
            }
        )
    elif k in [9, 109, 209, 309, 609, 709, 910, 911]:
        fc.update(
            {
                "fCO2": convert.xCO2_to_fCO2,
                "pCO2": convert.fCO2_to_pCO2,
                "CO2": convert.fCO2_to_CO2aq,
            }
        )

# Add CO3-saturation state interconversions
for k, fc in get_funcs_core.items():
    if "CO3" in fc or k in [6, 106, 206, 306, 406, 506, 607, 608, 609]:
        fc.update(
            {
                "saturation_aragonite": solubility.OA_from_CO3,
                "saturation_calcite": solubility.OC_from_CO3,
                "saturation_Mg_calcite": solubility.OMgCaCO3_from_CO3,
            }
        )
    elif k in [10, 110, 210, 310, 410, 510, 710, 810, 910]:
        fc.update(
            {
                "CO3": solubility.CO3_from_OC,
                "saturation_aragonite": solubility.OA_from_CO3,
                "saturation_Mg_calcite": solubility.OMgCaCO3_from_CO3,
            }
        )
    elif k in [11, 111, 211, 311, 411, 511, 711, 811, 911]:
        fc.update(
            {
                "CO3": solubility.CO3_from_OA,
                "saturation_calcite": solubility.OC_from_CO3,
                "saturation_Mg_calcite": solubility.OMgCaCO3_from_CO3,
            }
        )

# Add buffers and similar
for k, fc in get_funcs_core.items():
    if k > 100:
        fc.update(
            {
                "substrate_inhibitor_ratio": bio.substrate_inhibitor_ratio,
                "gamma_dic": buffers.gamma_dic,
                "gamma_alkalinity": buffers.gamma_alkalinity,
                "beta_dic": buffers.beta_dic,
                "beta_alkalinity": buffers.beta_alkalinity,
                "omega_dic": buffers.omega_dic,
                "omega_alkalinity": buffers.omega_alkalinity,
                "Q_isocap": buffers.Q_isocap,
                "Q_isocap_approx": buffers.Q_isocap_approx,
                "psi": buffers.psi,
                "revelle_factor": buffers.revelle_factor,
                "d_lnOmega__d_CO3": buffers.d_lnOmega__d_CO3,
                "d_CO3__d_pH__alkalinity": buffers.d_CO3__d_pH__alkalinity,
                "d_CO3__d_pH__dic": buffers.d_CO3__d_pH__dic,
                "d_dic__d_pH__alkalinity": buffers.d_dic__d_pH__alkalinity,
                "d_alkalinity__d_pH__dic": buffers.d_alkalinity__d_pH__dic,
                "d_lnCO2__d_pH__alkalinity": buffers.d_lnCO2__d_pH__alkalinity,
                "d_lnCO2__d_pH__dic": buffers.d_lnCO2__d_pH__dic,
                "d_alkalinity__d_pH__fCO2": buffers.d_alkalinity__d_pH__fCO2,
                "d_dic__d_pH__fCO2": buffers.d_dic__d_pH__fCO2,
                "d_fCO2__d_pH__alkalinity": buffers.d_fCO2__d_pH__alkalinity,
            }
        )

# Chemical speciation functions can only be used if there is a pH value
funcs_chemspec = {
    "H": lambda pH: 10**-pH,
    "H3PO4": solve.speciate.get_H3PO4,
    "H2PO4": solve.speciate.get_H2PO4,
    "HPO4": solve.speciate.get_HPO4,
    "PO4": solve.speciate.get_PO4,
    "BOH4": solve.speciate.get_BOH4,
    "BOH3": solve.speciate.get_BOH3,
    "OH": solve.speciate.get_OH,
    "H_free": solve.speciate.get_H_free,
    "H3SiO4": solve.speciate.get_H3SiO4,
    "H4SiO4": solve.speciate.get_H4SiO4,
    "HSO4": solve.speciate.get_HSO4,
    "SO4": solve.speciate.get_SO4,
    "HF": solve.speciate.get_HF,
    "F": solve.speciate.get_F,
    "NH3": solve.speciate.get_NH3,
    "NH4": solve.speciate.get_NH4,
    "H2S": solve.speciate.get_H2S,
    "HS": solve.speciate.get_HS,
    "HNO2": solve.speciate.get_HNO2,
    "NO2": solve.speciate.get_NO2,
}
for k, fc in get_funcs_core.items():
    if k > 100 or k == 3:
        fc.update(funcs_chemspec)

# Define functions for calculations that depend on opts:
# (unlike in previous versions, each opt may only affect one parameter)
get_funcs_opts = {}
get_funcs_opts["opt_gas_constant"] = {
    1: dict(gas_constant=lambda: constants.RGasConstant_DOEv2),
    2: dict(gas_constant=lambda: constants.RGasConstant_DOEv3),
    3: dict(gas_constant=lambda: constants.RGasConstant_CODATA2018),
}
get_funcs_opts["opt_factor_k_BOH3"] = {
    1: dict(factor_k_BOH3=equilibria.pcx.factor_k_BOH3_M79),
    2: dict(factor_k_BOH3=equilibria.pcx.factor_k_BOH3_GEOSECS),
}
get_funcs_opts["opt_factor_k_H2CO3"] = {
    1: dict(factor_k_H2CO3=equilibria.pcx.factor_k_H2CO3),
    2: dict(factor_k_H2CO3=equilibria.pcx.factor_k_H2CO3_GEOSECS),
    3: dict(factor_k_H2CO3=equilibria.pcx.factor_k_H2CO3_fw),
}
get_funcs_opts["opt_factor_k_HCO3"] = {
    1: dict(factor_k_HCO3=equilibria.pcx.factor_k_HCO3),
    2: dict(factor_k_HCO3=equilibria.pcx.factor_k_HCO3_GEOSECS),
    3: dict(factor_k_HCO3=equilibria.pcx.factor_k_HCO3_fw),
}
get_funcs_opts["opt_factor_k_H2O"] = {
    1: dict(factor_k_H2O=equilibria.pcx.factor_k_H2O),
    2: dict(factor_k_H2O=equilibria.pcx.factor_k_H2O_fw),
}
get_funcs_opts["opt_fH"] = {
    1: dict(fH=convert.fH_TWB82),
    2: dict(fH=convert.fH_PTBO87),
    3: dict(fH=lambda: 1.0),
}
get_funcs_opts["opt_k_carbonic"] = {
    1: dict(
        pk_H2CO3_total_1atm=equilibria.p1atm.pk_H2CO3_total_RRV93,
        pk_HCO3_total_1atm=equilibria.p1atm.pk_HCO3_total_RRV93,
        pk_H2CO3_sws_1atm=lambda pk_H2CO3_total_1atm, tot_to_sws_1atm: (
            pk_H2CO3_total_1atm + tot_to_sws_1atm
        ),
        pk_HCO3_sws_1atm=lambda pk_HCO3_total_1atm, tot_to_sws_1atm: (
            pk_HCO3_total_1atm + tot_to_sws_1atm
        ),
    ),
    2: dict(
        pk_H2CO3_sws_1atm=equilibria.p1atm.pk_H2CO3_sws_GP89,
        pk_HCO3_sws_1atm=equilibria.p1atm.pk_HCO3_sws_GP89,
    ),
    3: dict(
        pk_H2CO3_sws_1atm=equilibria.p1atm.pk_H2CO3_sws_H73_DM87,
        pk_HCO3_sws_1atm=equilibria.p1atm.pk_HCO3_sws_H73_DM87,
    ),
    4: dict(
        pk_H2CO3_sws_1atm=equilibria.p1atm.pk_H2CO3_sws_MCHP73_DM87,
        pk_HCO3_sws_1atm=equilibria.p1atm.pk_HCO3_sws_MCHP73_DM87,
    ),
    5: dict(
        pk_H2CO3_sws_1atm=equilibria.p1atm.pk_H2CO3_sws_HM_DM87,
        pk_HCO3_sws_1atm=equilibria.p1atm.pk_HCO3_sws_HM_DM87,
    ),
    6: dict(
        pk_H2CO3_nbs_1atm=equilibria.p1atm.pk_H2CO3_nbs_MCHP73,
        pk_HCO3_nbs_1atm=equilibria.p1atm.pk_HCO3_nbs_MCHP73,
        pk_H2CO3_sws_1atm=lambda pk_H2CO3_nbs_1atm, nbs_to_sws: (
            pk_H2CO3_nbs_1atm + nbs_to_sws
        ),
        pk_HCO3_sws_1atm=lambda pk_HCO3_nbs_1atm, nbs_to_sws: (
            pk_HCO3_nbs_1atm + nbs_to_sws
        ),
    ),
    # 7: same as 6; see note at end
    8: dict(
        pk_H2CO3_sws_1atm=equilibria.p1atm.pk_H2CO3_sws_M79,
        pk_HCO3_sws_1atm=equilibria.p1atm.pk_HCO3_sws_M79,
    ),
    9: dict(
        pk_H2CO3_nbs_1atm=equilibria.p1atm.pk_H2CO3_nbs_CW98,
        pk_HCO3_nbs_1atm=equilibria.p1atm.pk_HCO3_nbs_CW98,
        pk_H2CO3_sws_1atm=lambda pk_H2CO3_nbs_1atm, nbs_to_sws: (
            pk_H2CO3_nbs_1atm + nbs_to_sws
        ),
        pk_HCO3_sws_1atm=lambda pk_HCO3_nbs_1atm, nbs_to_sws: (
            pk_HCO3_nbs_1atm + nbs_to_sws
        ),
    ),
    10: dict(
        pk_H2CO3_total_1atm=equilibria.p1atm.pk_H2CO3_total_LDK00,
        pk_HCO3_total_1atm=equilibria.p1atm.pk_HCO3_total_LDK00,
        pk_H2CO3_sws_1atm=lambda pk_H2CO3_total_1atm, tot_to_sws_1atm: (
            pk_H2CO3_total_1atm + tot_to_sws_1atm
        ),
        pk_HCO3_sws_1atm=lambda pk_HCO3_total_1atm, tot_to_sws_1atm: (
            pk_HCO3_total_1atm + tot_to_sws_1atm
        ),
    ),
    11: dict(
        pk_H2CO3_sws_1atm=equilibria.p1atm.pk_H2CO3_sws_MM02,
        pk_HCO3_sws_1atm=equilibria.p1atm.pk_HCO3_sws_MM02,
    ),
    12: dict(
        pk_H2CO3_sws_1atm=equilibria.p1atm.pk_H2CO3_sws_MPL02,
        pk_HCO3_sws_1atm=equilibria.p1atm.pk_HCO3_sws_MPL02,
    ),
    13: dict(
        pk_H2CO3_sws_1atm=equilibria.p1atm.pk_H2CO3_sws_MGH06,
        pk_HCO3_sws_1atm=equilibria.p1atm.pk_HCO3_sws_MGH06,
    ),
    14: dict(
        pk_H2CO3_sws_1atm=equilibria.p1atm.pk_H2CO3_sws_M10,
        pk_HCO3_sws_1atm=equilibria.p1atm.pk_HCO3_sws_M10,
    ),
    15: dict(
        pk_H2CO3_sws_1atm=equilibria.p1atm.pk_H2CO3_sws_WMW14,
        pk_HCO3_sws_1atm=equilibria.p1atm.pk_HCO3_sws_WMW14,
    ),
    16: dict(
        pk_H2CO3_total_1atm=equilibria.p1atm.pk_H2CO3_total_SLH20,
        pk_HCO3_total_1atm=equilibria.p1atm.pk_HCO3_total_SLH20,
        pk_H2CO3_sws_1atm=lambda pk_H2CO3_total_1atm, tot_to_sws_1atm: (
            pk_H2CO3_total_1atm + tot_to_sws_1atm
        ),
        pk_HCO3_sws_1atm=lambda pk_HCO3_total_1atm, tot_to_sws_1atm: (
            pk_HCO3_total_1atm + tot_to_sws_1atm
        ),
    ),
    17: dict(
        # pk_H2CO3_sws_1atm=equilibria.p1atm.pk_H2CO3_sws_WMW14,
        # ^ although the above should work, it gives slightly different answers
        #   than he conversion below, and below is consistent with the MATLAB
        #   implementation
        pk_H2CO3_total_1atm=equilibria.p1atm.pk_H2CO3_total_WMW14,
        pk_H2CO3_sws_1atm=lambda pk_H2CO3_total_1atm, tot_to_sws_1atm: (
            pk_H2CO3_total_1atm + tot_to_sws_1atm
        ),
        pk_HCO3_total_1atm=equilibria.p1atm.pk_HCO3_total_SB21,
        pk_HCO3_sws_1atm=lambda pk_HCO3_total_1atm, tot_to_sws_1atm: (
            pk_HCO3_total_1atm + tot_to_sws_1atm
        ),
    ),
    18: dict(
        pk_H2CO3_total_1atm=equilibria.p1atm.pk_H2CO3_total_PLR18,
        pk_HCO3_total_1atm=equilibria.p1atm.pk_HCO3_total_PLR18,
        pk_H2CO3_sws_1atm=lambda pk_H2CO3_total_1atm, tot_to_sws_1atm: (
            pk_H2CO3_total_1atm + tot_to_sws_1atm
        ),
        pk_HCO3_sws_1atm=lambda pk_HCO3_total_1atm, tot_to_sws_1atm: (
            pk_HCO3_total_1atm + tot_to_sws_1atm
        ),
    ),
}
# For historical reasons, these are the same as each other (one also gets the Peng
# "correction", but that's handled elsewhere):
get_funcs_opts["opt_k_carbonic"][7] = get_funcs_opts["opt_k_carbonic"][6].copy()
get_funcs_opts["opt_k_phosphate"] = {
    1: dict(
        pk_H3PO4_sws_1atm=equilibria.p1atm.pk_H3PO4_sws_YM95,
        pk_H2PO4_sws_1atm=equilibria.p1atm.pk_H2PO4_sws_YM95,
        pk_HPO4_sws_1atm=equilibria.p1atm.pk_HPO4_sws_YM95,
    ),
    2: dict(
        pk_H3PO4_sws_1atm=equilibria.p1atm.pk_H3PO4_sws_KP67,
        pk_H2PO4_nbs_1atm=equilibria.p1atm.pk_H2PO4_nbs_KP67,
        pk_H2PO4_sws_1atm=lambda pk_H2PO4_nbs_1atm, nbs_to_sws: (
            pk_H2PO4_nbs_1atm + nbs_to_sws
        ),
        pk_HPO4_nbs_1atm=equilibria.p1atm.pk_HPO4_nbs_KP67,
        pk_HPO4_sws_1atm=lambda pk_HPO4_nbs_1atm, nbs_to_sws: (
            pk_HPO4_nbs_1atm + nbs_to_sws
        ),
    ),
}
get_funcs_opts["opt_k_BOH3"] = {
    1: dict(
        pk_BOH3_total_1atm=equilibria.p1atm.pk_BOH3_total_D90b,
        pk_BOH3_sws_1atm=lambda pk_BOH3_total_1atm, tot_to_sws_1atm: (
            pk_BOH3_total_1atm + tot_to_sws_1atm
        ),
    ),
    2: dict(
        pk_BOH3_nbs_1atm=equilibria.p1atm.pk_BOH3_nbs_LTB69,
        pk_BOH3_sws_1atm=lambda pk_BOH3_nbs_1atm, nbs_to_sws: (
            pk_BOH3_nbs_1atm + nbs_to_sws
        ),
    ),
}
get_funcs_opts["opt_k_H2O"] = {
    1: dict(pk_H2O_sws_1atm=equilibria.p1atm.pk_H2O_sws_M95),
    2: dict(pk_H2O_sws_1atm=equilibria.p1atm.pk_H2O_sws_M79),
    3: dict(pk_H2O_sws_1atm=equilibria.p1atm.pk_H2O_sws_HO58_M79),
}
get_funcs_opts["opt_k_HF"] = {
    1: dict(pk_HF_free_1atm=equilibria.p1atm.pk_HF_free_DR79),
    2: dict(pk_HF_free_1atm=equilibria.p1atm.pk_HF_free_PF87),
}
get_funcs_opts["opt_k_HSO4"] = {
    1: dict(pk_HSO4_free_1atm=equilibria.p1atm.pk_HSO4_free_D90a),
    2: dict(pk_HSO4_free_1atm=equilibria.p1atm.pk_HSO4_free_KRCB77),
    3: dict(pk_HSO4_free_1atm=equilibria.p1atm.pk_HSO4_free_WM13),
}
get_funcs_opts["opt_k_NH3"] = {
    1: dict(
        pk_NH3_total_1atm=equilibria.p1atm.pk_NH3_total_CW95,
        pk_NH3_sws_1atm=lambda pk_NH3_total_1atm, tot_to_sws_1atm: (
            pk_NH3_total_1atm + tot_to_sws_1atm
        ),
    ),
    2: dict(pk_NH3_sws_1atm=equilibria.p1atm.pk_NH3_sws_YM95),
}
get_funcs_opts["opt_k_Si"] = {
    1: dict(pk_Si_sws_1atm=equilibria.p1atm.pk_Si_sws_YM95),
    2: dict(
        pk_Si_nbs_1atm=equilibria.p1atm.pk_Si_nbs_SMB64,
        pk_Si_sws_1atm=lambda pk_Si_nbs_1atm, nbs_to_sws: (pk_Si_nbs_1atm + nbs_to_sws),
    ),
}
get_funcs_opts["opt_k_HNO2"] = {
    1: dict(
        pk_HNO2_total_1atm=equilibria.p1atm.pk_HNO2_total_BBWB24,
        pk_HNO2_sws_1atm=lambda pk_HNO2_total_1atm, tot_to_sws_1atm: (
            pk_HNO2_total_1atm + tot_to_sws_1atm
        ),
    ),
    2: dict(
        pk_HNO2_nbs_1atm=equilibria.p1atm.pk_HNO2_nbs_BBWB24_freshwater,
        pk_HNO2_sws_1atm=lambda pk_HNO2_nbs_1atm, nbs_to_sws: (
            pk_HNO2_nbs_1atm + nbs_to_sws
        ),
    ),
}
get_funcs_opts["opt_pH_scale"] = {
    1: dict(  # total
        sws_to_opt=convert.pH_sws_to_tot,
        opt_to_free=convert.pH_tot_to_free,
        opt_to_sws=convert.pH_tot_to_sws,
        opt_to_nbs=convert.pH_tot_to_nbs,
    ),
    2: dict(  # sws
        sws_to_opt=lambda: 0,
        opt_to_free=convert.pH_sws_to_free,
        opt_to_tot=convert.pH_sws_to_tot,
        opt_to_nbs=convert.pH_sws_to_nbs,
    ),
    3: dict(  # free
        sws_to_opt=convert.pH_sws_to_free,
        opt_to_free=lambda: 0,
        opt_to_tot=convert.pH_free_to_tot,
        opt_to_sws=convert.pH_free_to_sws,
        opt_to_nbs=convert.pH_free_to_nbs,
    ),
    4: dict(  # nbs
        sws_to_opt=convert.pH_sws_to_nbs,
        opt_to_free=convert.pH_nbs_to_free,
        opt_to_tot=convert.pH_nbs_to_tot,
        opt_to_sws=convert.pH_nbs_to_sws,
    ),
}
# TODO these below can be added only if there is a pH accessible!
# While also depending on an opt!  See also below TODO for fCO2
# i.e. icase == 3 or icase > 100
for o, funcs in get_funcs_opts["opt_pH_scale"].items():
    if o == 1:
        funcs.update(dict(pH_total=lambda pH: pH))
    if o == 2:
        funcs.update(dict(pH_sws=lambda pH: pH))
    if o == 3:
        funcs.update(dict(pH_free=lambda pH: pH))
    if o == 4:
        funcs.update(dict(pH_nbs=lambda pH: pH))
    if o in [2, 3, 4]:
        funcs.update(dict(pH_total=lambda pH, opt_to_tot: pH + opt_to_tot))
    if o in [1, 3, 4]:
        funcs.update(dict(pH_sws=lambda pH, opt_to_sws: pH + opt_to_sws))
    if o in [1, 2, 4]:
        funcs.update(dict(pH_free=lambda pH, opt_to_free: pH + opt_to_free))
    if o in [1, 2, 3]:
        funcs.update(dict(pH_nbs=lambda pH, opt_to_nbs: pH + opt_to_nbs))
get_funcs_opts["opt_total_borate"] = {
    1: dict(total_borate=salts.total_borate_U74),
    2: dict(total_borate=salts.total_borate_LKB10),
    3: dict(total_borate=salts.total_borate_KSK18),
    4: dict(total_borate=salts.total_borate_C65),
}
get_funcs_opts["opt_Ca"] = {
    1: dict(Ca=salts.Ca_RT67),
    2: dict(Ca=salts.Ca_C65),
}
get_funcs_opts["opt_fugacity_factor"] = {
    1: dict(fugacity_factor=gas.fugacity_factor),
    2: dict(fugacity_factor=lambda: 1.0),  # for GEOSECS
}
get_funcs_opts["opt_HCO3_root"] = {  # only added if icase == 207
    1: dict(pH=solve.inorganic.pH_from_dic_HCO3_lo),
    2: dict(pH=solve.inorganic.pH_from_dic_HCO3_hi),  # for typical seawater
}
get_funcs_opts["opt_k_calcite"] = {
    1: dict(pk_calcite=solubility.pk_calcite_M83),
    2: dict(pk_calcite=solubility.pk_calcite_I75),  # for GEOSECS
}
get_funcs_opts["opt_k_aragonite"] = {
    1: dict(pk_aragonite=solubility.pk_aragonite_M83),
    2: dict(pk_aragonite=solubility.pk_aragonite_GEOSECS),  # for GEOSECS
}
# # TODO option 1 below can only be added if there is an fCO2 value accessible
# # (see also similar TODO above about pH)
# get_funcs_opts["opt_fCO2_temperature"] = {
#     1: dict(
#         bh=upsilon.get_bh_H24,
#         upsilon=upsilon.inverse,
#     ),
#     2: dict(
#         bl=lambda: upsilon.bl_TOG93,
#         upsilon=upsilon.linear,
#     ),
#     3: dict(
#         aq=lambda: upsilon.aq_TOG93,
#         bq=lambda: upsilon.bq_TOG93,
#         upsilon=upsilon.quadratic,
#     ),
# }
get_funcs_opts["opt_Mg_calcite_type"] = {
    1: dict(kt_Mg_calcite_25C_1atm=solubility.get_kt_Mg_calcite_25C_1atm_minprep),
    2: dict(kt_Mg_calcite_25C_1atm=solubility.get_kt_Mg_calcite_25C_1atm_biogenic),
    3: dict(kt_Mg_calcite_25C_1atm=solubility.get_kt_Mg_calcite_25C_1atm_synthetic),
}

get_funcs_opts["opt_Mg_calcite_kt_Tdep"] = {
    1: dict(kt_Mg_calcite_1atm=solubility.get_kt_Mg_calcite_1atm_idealmix),
    2: dict(kt_Mg_calcite_1atm=solubility.get_kt_Mg_calcite_1atm_PB82),
    3: dict(kt_Mg_calcite_1atm=solubility.get_kt_Mg_calcite_1atm_vantHoff),
}

# Automatically set up graph for calculations that depend neither on icase nor opts
# based on the function names and signatures in get_funcs
graph_fixed = nx.DiGraph()
for k, func in get_funcs.items():
    for f in signature(func).parameters.keys():
        graph_fixed.add_edge(f, k)

# Automatically set up graph for each icase based on the function names and signatures
# in get_funcs_core
graph_core = {}
for icase, funcs in get_funcs_core.items():
    graph_core[icase] = nx.DiGraph()
    for t, func in get_funcs_core[icase].items():
        for f in signature(func).parameters.keys():
            graph_core[icase].add_edge(f, t)


def get_graph_opts(exclude=[]):
    """Automatically set up graph for each opt based on the function names and
    signatures in ``get_funcs_opts``.
    """
    graph_opts = {}
    for o, opts in get_funcs_opts.items():
        if o not in exclude:
            graph_opts[o] = {}
            for opt, funcs in opts.items():
                graph_opts[o][opt] = nx.DiGraph()
                for k, func in funcs.items():
                    for f in signature(func).parameters.keys():
                        graph_opts[o][opt].add_edge(f, k)
    return graph_opts


def icase_to_params(icase):
    if icase > 100:
        p1 = int(np.floor(icase / 100))
        p2 = int(icase - p1 * 100)
        par1 = parameters_core[p1 - 1]
        par2 = parameters_core[p2 - 1]
        return par1, par2
    elif icase > 0:
        return [parameters_core[icase - 1]]


def make_positional(get_value_of):
    assert hasattr(get_value_of, "args_list")

    def func_positional(*args):
        kwargs = {k: v for k, v in zip(get_value_of.args_list, args)}
        return get_value_of(**kwargs)

    func_positional.__doc__ = (
        get_value_of.__doc__.replace("kwargs", "args")
        .replace("dict", "tuple")
        .replace("Key-value pairs for", "Values of")
    )
    func_positional.args_list = get_value_of.args_list
    return func_positional


# DO NOT CHANGE THE ORDER OF THE ITEMS IN THIS TUPLE!!!
parameters_core = (
    "alkalinity",  # 1
    "dic",  # 2
    "pH",  # 3
    "pCO2",  # 4
    "fCO2",  # 5
    "CO3",  # 6
    "HCO3",  # 7
    "CO2",  # 8
    "xCO2",  # 9
    "saturation_calcite",  # 10
    "saturation_aragonite",  # 11
)

values_default = {
    "Mg_percent": 0.0,  # %
    "pressure_atmosphere": 1.0,  # atm
    "pressure": 0.0,  # dbar
    "salinity": 35.0,
    "temperature": 25.0,  # °C
    "total_ammonia": 0.0,  # µmol/kg-sw
    "total_phosphate": 0.0,  # µmol/kg-sw
    "total_silicate": 0.0,  # µmol/kg-sw
    "total_sulfide": 0.0,  # µmol/kg-sw
    "total_nitrite": 0.0,  # µmol/kg-sw
}

opts_default = {
    "opt_Ca": 1,
    "opt_factor_k_BOH3": 1,
    "opt_factor_k_H2CO3": 1,
    "opt_factor_k_H2O": 1,
    "opt_factor_k_HCO3": 1,
    # "opt_fCO2_temperature": 1,
    "opt_fH": 1,
    "opt_fugacity_factor": 1,
    "opt_gas_constant": 3,
    "opt_HCO3_root": 2,
    "opt_k_aragonite": 1,
    "opt_k_BOH3": 1,
    "opt_k_calcite": 1,
    "opt_k_carbonic": 10,
    "opt_k_H2O": 1,
    "opt_k_HF": 1,
    "opt_k_HSO4": 1,
    "opt_k_NH3": 1,
    "opt_k_phosphate": 1,
    "opt_k_Si": 1,
    "opt_k_HNO2": 1,
    "opt_Mg_calcite_kt_Tdep": 1,
    "opt_Mg_calcite_type": 2,
    "opt_pH_scale": 1,
    "opt_total_borate": 1,
}

# Parameters that do not change between input and output conditions
condition_independent = (
    "alkalinity",
    "Ca",
    "dic",
    "gas_constant",
    "ionic_strength",
    "Mg_percent",
    "pressure_atmosphere",
    "salinity",
    "total_ammonia",
    "total_borate",
    "total_fluoride",
    "total_phosphate",
    "total_silicate",
    "total_sulfate",
    "total_sulfide",
    "total_nitrite",
)

# Define labels for parameter plotting
# NOTE this list is also used as the basis for the shortcuts,
#      so every possible parameter must appear here!
set_node_labels = {
    "acf_Ca": r"$\gamma_{\mathrm{Ca}^{2+}}$",
    "acf_CO3": r"$\gamma_{\mathrm{CO}_3^{2–}}$",
    "acf_Mg": r"$\gamma_{\mathrm{Mg}^{2+}}$",
    "alkalinity": r"$A_\mathrm{T}$",
    "aq": "$a_q$",
    "beta_alkalinity": r"$\beta_{A_\mathrm{T}}$",
    "beta_dic": r"$\beta_{C_\mathrm{T}}$",
    "bh": "$b_h$",
    "bl": "$b_l$",
    "BOH3": r"$[\mathrm{B(OH)}_3]$",
    "BOH4": r"$[\mathrm{B(OH)}_4^–]$",
    "bq": "$b_q$",
    "Ca": r"$[\mathrm{Ca}^{2+}]$",
    "CO2": r"$[\mathrm{CO}_2(\mathrm{aq})]$",
    "CO3": "[CO$_3^{2–}$]",
    "d_lnOmega__d_CO3": "dlnΩ/d[CO$_3^{2-}$]",
    "dic": r"$T_\mathrm{C}$",
    "exp_upsilon": r"$e^\Upsilon$",
    "F": r"$[\mathrm{F}^-]$",
    "factor_k_BOH3": r"$P_\mathrm{B}$",
    "factor_k_CO2": "$P_0$",
    "factor_k_H2CO3": "$P_1$",
    "factor_k_H2O": r"$P_w$",
    "factor_k_H2PO4": r"$P_\mathrm{P2}$",
    "factor_k_H2S": r"$P_\mathrm{H_2S}$",
    "factor_k_H3PO4": r"$P_\mathrm{P1}$",
    "factor_k_HCO3": "$P_2$",
    "factor_k_HF": r"$P_\mathrm{HF}$",
    "factor_k_HNO2": r"$P_{\mathrm{HNO}_2}$",
    "factor_k_HPO4": r"$P_\mathrm{P3}$",
    "factor_k_HSO4": r"$P_\mathrm{SO_4}$",
    "factor_k_NH3": r"$P_\mathrm{NH_3}$",
    "factor_k_Si": r"$P_\mathrm{Si}$",
    "fCO2": "fCO$_2$",
    "fH": r"$\gamma_\mathrm{H}$(NBS)",
    "free_to_sws_1atm": r"$_\mathrm{F}^\mathrm{S}Y^0$",
    "fugacity_factor": "$ƒ$",
    "gamma_alkalinity": r"$\gamma_{A_\mathrm{T}}$",
    "gamma_dic": r"$\gamma_{C_\mathrm{T}}$",
    "gas_constant": "$R$",
    "H_free": r"$[\mathrm{H}^+]^\mathrm{F}$",
    "H": r"$[\mathrm{H}^+]^*$",
    "H2PO4": r"$[\mathrm{H}_2\mathrm{PO}_4^–]$",
    "H2S": r"$[\mathrm{H_2S}]$",
    "H3PO4": r"$[\mathrm{H}_3\mathrm{PO}_4]$",
    "H3SiO4": r"$[\mathrm{H}_3\mathrm{SiO}_4^–]$",
    "H4SiO4": r"$[\mathrm{H}_4\mathrm{SiO}_4]$",
    "HCO3": "[HCO$_3^–$]",
    "HF": "[HF]",
    "HPO4": r"$[\mathrm{HPO}_4^{2–}]$",
    "HNO2": r"$[\mathrm{HNO}_2]$",
    "HS": r"$[\mathrm{HS}^–]$",
    "HSO4": r"$[\mathrm{HSO}_4^–]$",
    "ionic_strength": "$I$",
    "NO2": r"$[\mathrm{NO}_2^-]$",
    "pk_aragonite": r"p$K_\mathrm{a}^*$",
    "pk_BOH3_sws_1atm": r"p$K_\mathrm{B}^\mathrm{S0}$",
    "pk_BOH3_sws": r"p$K_\mathrm{B}^\mathrm{S}$",
    "pk_BOH3_total_1atm": r"p$K_\mathrm{B}^\mathrm{T0}$",
    "pk_BOH3": r"p$K_\mathrm{B}^*$",
    "pk_calcite": r"p$K_\mathrm{c}^*$",
    "pk_CO2_1atm": "$pK_0′^0$",
    "pk_CO2": "$pK_0′$",
    "pk_H2CO3_sws_1atm": r"p$K_1^\mathrm{S0}$",
    "pk_H2CO3_sws": "$pK_1^s$",
    "pk_H2CO3_total_1atm": r"p$K_1^\mathrm{T0}$",
    "pk_H2CO3": "$pK_1^*$",
    "pk_H2O_sws_1atm": r"p$K_w^\mathrm{S0}$",
    "pk_H2O_sws": r"p$K_w^\mathrm{S}$",
    "pk_H2O": "$pK_w^*$",
    "pk_H2PO4_sws_1atm": r"p$K_\mathrm{P2}^\mathrm{S0}$",
    "pk_H2PO4_sws": r"p$K_\mathrm{P2}^\mathrm{S}$",
    "pk_H2PO4": r"p$K_\mathrm{P2}^*$",
    "pk_H2S_sws_1atm": r"p$K_\mathrm{H_2S}^\mathrm{S0}$",
    "pk_H2S_sws": r"p$K_\mathrm{H_2S}^\mathrm{S}$",
    "pk_H2S_total_1atm": r"p$K_\mathrm{H_2S}^\mathrm{T0}$",
    "pk_H2S": r"p$K_\mathrm{H_2S}^*$",
    "pk_H3PO4_sws_1atm": r"p$K_\mathrm{P1}^\mathrm{S0}$",
    "pk_H3PO4_sws": r"p$K_\mathrm{P1}^\mathrm{S}$",
    "pk_H3PO4": r"p$K_\mathrm{P1}^*$",
    "pk_HCO3_sws_1atm": r"p$K_2^\mathrm{S0}$",
    "pk_HCO3_sws": "$pK_2^s$",
    "pk_HCO3_total_1atm": r"p$K_2^\mathrm{T0}$",
    "pk_HCO3": "$pK_2^*$",
    "pk_HF_free_1atm": r"p$K_\mathrm{HF}^\mathrm{F0}$",
    "pk_HF_free": r"p$K_\mathrm{HF}^\mathrm{F}$",
    "pk_HNO2_sws_1atm": r"p$K_\mathrm{HNO_2}^\mathrm{S0}$",
    "pk_HNO2_sws": r"p$K_\mathrm{HNO_2}^\mathrm{S}$",
    "pk_HNO2_total_1atm": r"p$K_\mathrm{HNO_2}^\mathrm{T0}$",
    "pk_HNO2": r"p$K_\mathrm{HNO_2}^*$",
    "pk_HPO4_sws_1atm": r"p$K_\mathrm{P3}^\mathrm{S0}$",
    "pk_HPO4_sws": r"p$K_\mathrm{P3}^\mathrm{S}$",
    "pk_HPO4": r"p$K_\mathrm{P3}^*$",
    "pk_HSO4_free_1atm": r"p$K_\mathrm{HSO_4}^\mathrm{F0}$",
    "pk_HSO4_free": r"p$K_\mathrm{HSO_4}^\mathrm{F}$",
    "pk_NH3_sws_1atm": r"p$K_\mathrm{NH_3}^\mathrm{S0}$",
    "pk_NH3_sws": r"p$K_\mathrm{NH_3}^\mathrm{S}$",
    "pk_NH3_total_1atm": r"p$K_\mathrm{NH_3}^\mathrm{T0}$",
    "pk_NH3": r"p$K_\mathrm{NH_3}^*$",
    "pk_Si_sws_1atm": r"p$K_\mathrm{Si}^\mathrm{S0}$",
    "pk_Si_sws": r"p$K_\mathrm{Si}^\mathrm{S}$",
    "pk_Si": r"p$K_\mathrm{Si}^*$",
    "Mg_percent": "Mg%",
    "Mg": r"$[\mathrm{Mg}^{2+}]$",
    "nbs_to_sws": r"$_\mathrm{N}^\mathrm{S}Y$",
    "NH3": r"$[\mathrm{NH}_3]$",
    "NH4": r"$[\mathrm{NH}_4^+]$",
    "OH": r"$[\mathrm{OH}^–]$",
    "omega_alkalinity": r"$\omega_{A_\mathrm{T}}$",
    "omega_dic": r"$\omega_{C_\mathrm{T}}$",
    "opt_to_free": r"$_*^\mathrm{F}Y$",
    "opt_to_nbs": r"$_*^\mathrm{N}Y$",
    "opt_to_sws": r"$_*^\mathrm{S}Y$",
    "pCO2": r"$p\mathrm{CO}_2$",
    "pH": "pH",
    "pH_free": r"pH$_\mathrm{F}$",
    "pH_nbs": r"pH$_\mathrm{N}$",
    "pH_sws": r"pH$_\mathrm{S}$",
    "pH_total": r"pH$_\mathrm{T}$",
    "PO4": r"$[\mathrm{PO}_4^{3–}]$",
    "pressure_atmosphere": r"$p_\mathrm{atm}$",
    "pressure": "$p$",
    "psi": r"$\psi$",
    "Q_isocap_approx": "$Q_x$",
    "Q_isocap": "$Q$",
    "revelle_factor": r"$R_\mathrm{F}$",
    "salinity": "$S$",
    "saturation_aragonite": r"$Ω_\mathrm{a}$",
    "saturation_calcite": r"$Ω_\mathrm{c}$",
    "saturation_Mg_calcite": r"$Ω_\mathrm{c(Mg)}$",
    "SO4": r"$[\mathrm{SO}_4^{2–}]$",
    "substrate_inhibitor_ratio": "SIR",
    "sws_to_opt": r"$_\mathrm{S}^*Y$",
    "temperature": "$t$",
    "tot_to_sws_1atm": r"$_\mathrm{T}^\mathrm{S}Y^0$",
    "total_ammonia": r"$T_\mathrm{NH_3}$",
    "total_borate": r"$T_\mathrm{B}$",
    "total_fluoride": r"$T_\mathrm{F}$",
    "total_nitrite": r"$T_\mathrm{HNO_2}$",
    "total_phosphate": r"$T_\mathrm{P}$",
    "total_silicate": r"$T_\mathrm{Si}$",
    "total_sulfate": r"$T_\mathrm{SO_4}$",
    "total_sulfide": r"$T_\mathrm{H_2S}$",
    "upsilon": r"$\upsilon$",
    "vp_factor": "$v$",
    "xCO2": r"$x\mathrm{CO}_2$",
    # TODO below not formatted
    "k_Mg_calcite_1atm": "k_Mg_calcite_1atm",
    "kt_Mg_calcite_1atm": "kt_Mg_calcite_1atm",
    "kt_Mg_calcite_25C_1atm_minprep": "kt_Mg_calcite_25C_1atm_minprep",
    "kt_Mg_calcite_25C_1atm_biogenic": "kt_Mg_calcite_25C_1atm_biogenic",
    "kt_Mg_calcite_25C_1atm_synthetic": "kt_Mg_calcite_25C_1atm_synthetic",
    "kt_Mg_calcite_1atm_vantHoff": "kt_Mg_calcite_1atm_vantHoff",
    "kt_Mg_calcite_1atm_PB82": "kt_Mg_calcite_1atm_PB82",
    "kt_Mg_calcite_1atm_idealmix": "kt_Mg_calcite_1atm_idealmix",
    "k_Mg_calcite": "k_Mg_calcite",
    "kt_Mg_calcite_25C_1atm": "kt_Mg_calcite_25C_1atm",
    "d_dic__d_pH__alkalinity": "d_dic__d_pH__alkalinity",
    "d_lnCO2__d_pH__alkalinity": "d_lnCO2__d_pH__alkalinity",
    "d_alkalinity__d_pH__dic": "d_alkalinity__d_pH__dic",
    "d_lnCO2__d_pH__dic": "d_lnCO2__d_pH__dic",
    "d_CO3__d_pH__alkalinity": "d_CO3__d_pH__alkalinity",
    "d_CO3__d_pH__dic": "d_CO3__d_pH__dic",
    "d_alkalinity__d_pH__fCO2": "d_alkalinity__d_pH__fCO2",
    "d_dic__d_pH__fCO2": "d_dic__d_pH__fCO2",
    "d_fCO2__d_pH__alkalinity": "d_fCO2__d_pH__alkalinity",
    "d_fCO2__d_pH__dic": "d_fCO2__d_pH__dic",
}
set_node_labels.update(
    {
        k + "__pre": r"$^\pi$" + v
        for k, v in set_node_labels.items()
        if k not in condition_independent
    }
)

# Define shortcuts, which must all be lowercase
shortcuts = {k.lower(): k for k in set_node_labels}
shortcuts.update({k.lower(): k for k in opts_default})
shortcuts.update(
    {
        "tco2": "dic",
        "talk": "alkalinity",
        "alk": "alkalinity",
        "ta": "alkalinity",
        "ss_calc": "saturation_calcite",
        "ss_arag": "saturation_aragonite",
        "oc": "saturation_calcite",
        "oa": "saturation_aragonite",
        "ammonia": "total_ammonia",
        "borate": "total_borate",
        "fluoride": "total_fluoride",
        "nitrite": "total_nitrite",
        "phosphate": "total_phosphate",
        "silicate": "total_silicate",
        "sulfate": "total_sulfate",
        "sulfide": "total_sulfide",
        "tnh3": "total_ammonia",
        "tb": "total_borate",
        "tf": "total_fluoride",
        "tno2": "total_nitrite",
        "tp": "total_phosphate",
        "tsi": "total_silicate",
        "tso4": "total_sulfate",
        "th2s": "total_sulfide",
        "sir": "substrate_inhibitor_ratio",
        "pk0": "pk_CO2",
        "pk1": "pk_H2CO3",
        "pk2": "pk_HCO3",
        "pkw": "pk_H2O",
        "method_fco2": "method_fCO2",
        "which_fco2_insitu": "which_fCO2_insitu",
        "sal": "salinity",
        "temp": "temperature",
        "pres": "pressure",
        "s": "salinity",
        "t": "temperature",
        "p": "pressure",
        "revelle": "revelle_factor",
        "q": "Q_isocap",
    }
)
# This needs to be the penultimate step of constructing `shortcuts`:
#   append __pre to all shortcuts that need it and don't yet have it
for k, v in shortcuts.copy().items():
    if (
        not k.endswith("__pre")
        and k + "__pre" not in shortcuts
        and k not in condition_independent
    ):
        shortcuts[k + "__pre"] = v + "__pre"
# This needs to be the very final step of constructing `shortcuts`:
#   append __f to all shortcuts
for k, v in shortcuts.copy().items():
    if not k.endswith("__f"):
        shortcuts[k + "__f"] = v + "__f"


def _remove_jax_overhead(d):
    for k, v in d.items():
        try:
            d[k] = v.item()
        except (AttributeError, ValueError):
            pass
        try:
            d[k] = v.__array__()
        except AttributeError:
            pass


def assemble_graph(icase, opts):
    # Deal with tricky special cases
    if icase == 207:
        graph_opts = get_graph_opts()
    else:
        graph_opts = get_graph_opts(exclude="opt_HCO3_root")
    # Assemble graph and functions
    funcs = get_funcs.copy()
    try:
        graph = nx.compose(graph_fixed, graph_core[icase])
        funcs.update(get_funcs_core[icase])
    except KeyError:
        graph = graph_fixed.copy()
    for opt, v in opts.items():
        graph = nx.compose(graph, graph_opts[opt][v])
        funcs.update(get_funcs_opts[opt][v])
    # # If fCO2 is not accessible, we can't calculate bh with
    # # opt_fCO2_temperature = 1, so use a default constant bh value instead
    # if icase < 100 and icase not in [4, 5, 8, 9]:
    #     graph.remove_nodes_from(["fCO2", "bh"])
    #     funcs["bh"] = lambda: upsilon.bh_TOG93_H24
    #     graph.add_edge("bh", "upsilon")
    # If pH is not accessible, we can't calculate it on different scales
    if icase < 100 and icase not in [3]:
        pH_vars = ["pH", "pH_total", "pH_sws", "pH_free", "pH_nbs"]
        for v in pH_vars:
            graph.remove_node(v)
            if v in funcs:
                funcs.pop(v)
    nx.set_node_attributes(graph, funcs, name="func")
    args = {}
    for node, attrs in graph.nodes.items():
        if "func" in attrs:
            args[node] = list(signature(attrs["func"]).parameters)
    nx.set_node_attributes(graph, args, name="args")
    return graph


class DotDict(UserDict):
    def __init__(self, **kwargs):
        super().__init__(**kwargs)

    def __getattr__(self, attr):
        try:
            return object.__getattribute__(self, attr)
        except AttributeError:
            try:
                return self.data[shortcuts[attr.lower()]]
            except KeyError:
                raise AttributeError(attr)


class Uncertainties(DotDict):
    def __init__(self):
        super().__init__()
        self.assigned = DotDict()
        self.parts = DotDict()

    def assign(self, **uncertainties):
        for k, v in uncertainties.items():
            self.assigned[shortcuts[k.lower()]] = v


class CO2System(UserDict):
    """An equilibrium model of the marine carbonate system.

    Methods
    -------
    adjust
        Adjust the system to a different temperature and/or pressure.
    get_grads
        Calculate derivatives of parameters with respect to each other.
    keys_all
        Return a tuple of all possible results keys, including those that have
        not yet been solved for.
    plot_graph
        Draw graphs showing the relationships between the different parameters.
    propagate
        Propagate independent uncertainties through the calculations.
    solve
        Calculate parameter(s) and store them internally.
    to_pandas
        Return parameters as a pandas `Series` or `DataFrame`.
    to_xarray
        Return parameters as an xarray `DataArray` or `Dataset`.

    Attributes
    ----------
    grads : dict
        Derivatives of parameters with respect to each other, calculated with
        `get_grads`.
    opts : dict
        The optional settings being used for calculations.  Constructed when
        the `CO2System` is initalised; subsequent changes will not affect any
        calculations.
    uncertainty : dict
        Uncertainties in parameters with respect to each other, calculated with
        `propagate`.

    Advanced attributes
    -------------------
    adjusted : bool
        Whether this system was generated using `adjust`.
    c_state : dict
        Colours for plotting the state graph (see `plot_graph`).
    c_valid : dict
        Colours for plotting the validity graph (see `plot_graph`)
    checked_valid : bool
        Whether the validity of the system has been checked.
    data : dict
        The known parameters (either user provided or solved for).
    graph : nx.DiGraph
        The graph of calculations.
    icase : int
        Which known core parameters were provided.
    ignored : list
        Which kwargs or keys in `data` were ignored.
    nodes_original : tuple
        Which parameters were user-provided or took fixed default values.
    pd_index : pd.Index
        If `data` was a pandas `DataFrame`, this contains its index.
    requested : list
        Which parameters have been directly requested for solving.
    shortcuts : dict
        Alternative key mapper.
    xr_dims : tuple
        If `data` was an xarray `Dataset`, this contains all its dimensions.
    xr_shape : tuple
        If `data` was an xarray `Dataset`, this contains its fullest shape.

    In addition to the methods listed above, all of the methods usually
    available for a `dict` can be used.  Methods such as `keys`, `values` and
    `items` will run only over parameters that have already been solved for.
    """

    def __init__(
        self,
        graph=None,
        pd_index=None,
        xr_dims=None,
        xr_shape=None,
        ignored=None,
        **kwargs,
    ):
        """Initialise a `CO2System`.

        For advanced users only - in general, use `pyco2.sys` instead.

        Initialising the system directly requires that all kwargs are correctly
        formatted as scalar floats or NumPy arrays with dtype `float`.

        Parameters
        ----------
        kwargs
            The known parameters of the carbonate system to be modelled.
            Values must be scalar floats or NumPy arrays with dtype `float`.
            See the documentation for `pyco2.sys` for a list of possible keys.
        graph, pd_index, xr_dims, xr_shape
            For internal use only.

        Returns
        -------
        CO2System
        """
        super().__init__()
        opts = {k: v for k, v in kwargs.items() if k in opts_default}
        data = {k: v for k, v in kwargs.items() if k not in opts}
        # Get icase
        core_known = np.array([v in data for v in parameters_core])
        icase_all = np.arange(1, len(parameters_core) + 1)
        icase = icase_all[core_known]
        assert len(icase) < 3, "A maximum of 2 known core parameters can be provided."
        if len(icase) == 0:
            icase = np.array(0)
        elif len(icase) == 2:
            icase = icase[0] * 100 + icase[1]
        self.icase = icase.item()
        self.opts = opts_default.copy()
        # Assign opts
        for k, v in opts.items():
            if k in get_funcs_opts:
                assert np.isscalar(v)
                assert v in get_funcs_opts[k].keys(), f"{v} is not allowed for {k}!"
            else:
                warn(f"'{k}' not recognised - it will be ignored.")
                opts.pop(k)
        self.opts.update(opts)
        # Deal with tricky special cases
        if self.icase != 207:
            self.opts.pop("opt_HCO3_root")
        # if self.icase not in [0, 4, 5, 8, 9]:
        #     self.opts.pop("opt_fCO2_temperature")
        # Assemble graphs and computation functions
        if graph is None:
            self.graph = assemble_graph(self.icase, self.opts)
        else:
            assert isinstance(graph, nx.DiGraph)
            self.graph = graph.copy()
        if ignored is None:
            ignored = []
        self.ignored = ignored
        self._parse_data(data)
        self.grads = {}
        self.uncertainty = Uncertainties()
        self.u = self.uncertainty
        self.requested = set()  # keep track of all requested parameters
        self.pd_index = pd_index
        if xr_dims is not None:
            assert xr_shape is not None
            assert len(xr_dims) == len(xr_shape)
        else:
            assert xr_shape is None
        self.xr_dims = xr_dims
        self.xr_shape = xr_shape
        self.c_state = {
            0: "xkcd:grey",  # not calculated
            1: "xkcd:grass",  # provided by user i.e. known but not calculated
            2: "xkcd:azure",  # calculated en route to a user-requested parameter
            3: "xkcd:tangerine",  # calculated after direct user request
        }
        self.c_valid = {
            -1: "xkcd:light red",  # invalid
            0: "xkcd:light grey",  # unknown
            1: "xkcd:sky blue",  # valid
        }
        self.checked_valid = False
        self.adjusted = False
        self.set_u = self.set_uncertainty
        self.prop = self.propagate

    def __getitem__(self, key):
        # When the user requests a dict key that hasn't been solved for yet,
        # then solve and provide the requested parameter
        self.solve(parameters=key)
        if isinstance(key, list):
            # If the user provides a list of keys to solve for, return all of
            # them as a dict
            return {k: self.data[shortcuts[k.lower()]] for k in key}
        else:
            # If a single key is requested, return the corresponding value(s)
            # directly
            return self.data[shortcuts[key.lower()]]

    def __getattr__(self, attr):
        # This allows solved parameter values to be accessed with dot notation,
        # purely for convenience.
        # So, when the user tries to access something with dot notation...
        try:
            # ... then if it's an attribute, return it (this is the standard
            # behaviour).
            return object.__getattribute__(self, attr)
        except AttributeError:
            # But if it's not an attribute...
            try:
                # ... return the corresponding parameter value, if it's already
                # been solved for...
                return self.data[shortcuts[attr.lower()]]
            except KeyError:
                # ... but it if hasn't been solved for, throw an error.  The
                # user needs to use the normal dict notation (or solve method)
                # to solve for it.
                raise AttributeError(attr)

    def __setitem__(self, key, value):
        # Don't allow the user to assign new key-value pairs to the dict
        raise RuntimeError("Item assignment is not supported.")

    def _parse_data(self, data):
        # Ignore unrecognised arguments
        to_ignore = []
        for k, v in data.items():
            if v is not None:
                if k in self.graph.nodes:
                    # state 1 means that the value was provided as an argument
                    nx.set_node_attributes(self.graph, {k: 1}, name="state")
                else:
                    to_ignore.append(k)
        for k in to_ignore:
            data.pop(k)
        if len(to_ignore) > 0:
            warn(
                "Some parameters were not recognised or not valid for this"
                + " combination of known carbonate system parameters and are"
                + " being ignored (see `CO2System.ignored`)"
            )
        self.ignored += to_ignore
        # Assign default values
        for k, v in values_default.items():
            if k not in data and k in self.graph.nodes:
                data[k] = v
                nx.set_node_attributes(self.graph, {k: 1}, name="state")
        self.nodes_original = list(k for k, v in data.items() if v is not None)
        # Store provided data
        self.data = data

    def solve(self, parameters=None, store_steps=1):
        """Calculate parameter(s) and store them internally.

        Parameters
        ----------
        parameters : str or list of str, optional
            Which parameter(s) to calculate and store, by default `None`, in
            which case all possible parameters are calculated and stored
            internally.  The full list of possible parameters is provided
            below.
        store_steps : int, optional
            Whether/which non-requested parameters calculated during
            intermediate calculation steps should be stored, by default `1`.
            The options are
                0 - store only the specifically requested parameters,
                1 - store the most used set of intermediate parameters, or
                2 - store the complete set of parameters.

        Returns
        -------
        CO2System
            The original `CO2System` including the newly solved parameters.

        PARAMETERS THAT CAN BE SOLVED FOR
        =================================
        Note that some parameters may be available only for certain
        combinations of core carbonate system parameters optional settings.

        pH on different scales
        ----------------------
             Key | Description
        -------: | :-----------------------------------------------------------
              pH | pH on the scale specified by `opt_pH_scale`.
        pH_total | pH on the total scale.
          pH_sws | pH on the seawater scale.
         pH_free | pH on the free scale.
          pH_nbs | pH on the NBS scale.
              fH | H+ activity coefficient for conversions to/from NBS scale.

        Chemical speciation
        -------------------
        All are substance contents in units of µmol/kg.

           Key | Description
        -----: | :-------------------------------------------------------------
        H_free | "Free" protons.
            OH | Hydroxide ion.
           CO3 | Carbonate ion.
          HCO3 | Bicarbonate ion.
           CO2 | Aqueous CO2.
          BOH4 | Tetrahydroxyborate.
          BOH3 | Boric acid.
         H3PO4 | Phosphoric acid.
         H2PO4 | Dihydrogen phosphate.
          HPO4 | Monohydrogen phosphate.
           PO4 | Phosphate.
        H4SiO4 | Orthosilicic acid.
        H3SiO4 | Trihydrogen orthosilicate.
           NH3 | Ammonia.
           NH4 | Ammonium.
            HS | Bisulfide.
           H2S | Hydrogen sulfide.
          HSO4 | Bisulfate.
           SO4 | Sulfate.
            HF | Hydrofluoric acid.
             F | Fluoride.
          HNO2 | Nitrous acid.
           NO2 | Nitrite.

        Chemical buffer factors
        -----------------------
                              Key | Description
        ------------------------: | :------------------------------------------
                   revelle_factor | Revelle factor.
                              psi | Psi of FCG94.
                        gamma_dic | Buffer factors from ESM10.
                         beta_dic | Buffer factors from ESM10.
                        omega_dic | Buffer factors from ESM10.
                 gamma_alkalinity | Buffer factors from ESM10.
                  beta_alkalinity | Buffer factors from ESM10.
                 omega_alkalinity | Buffer factors from ESM10.
                         Q_isocap | Isocapnic quotient from HDW18.
                  Q_isocap_approx | Approximate isocapnic quotient from HDW18.
                       dlnfCO2_dT | temperature sensitivity of ln(fCO2).
                       dlnpCO2_dT | temperature sensitivity of ln(pCO2).
        substrate_inhibitor_ratio | HCO3/H_free, substrate:inhibitor from B15.

        Equilibrium constants
        ---------------------
        All are returned on the pH scale specified by `opt_pH_scale`.

                 Key | Description
        -----------: | :-------------------------------------------------------
              pk_CO2 | Henry's constant for CO2.
            pk_H2CO3 | First dissociation constant for carbonic acid.
             pk_HCO3 | Second dissociation constant for carbonic acid.
              pk_H2O | Water dissociation constant.
             pk_BOH3 | Boric acid equilibrium constant.
          pk_HF_free | HF dissociation constant (always free scale).
        pk_HSO4_free | Bisulfate dissociation constant (always free scale).
            pk_H3PO4 | First dissociation constant for phosphoric acid.
            pk_H2PO4 | Second dissociation constant for phosphoric acid.
             pk_HPO4 | Third dissociation constant for phosphoric acid.
               pk_Si | Silicic acid dissociation constant.
              pk_NH3 | Ammonia equilibrium constant.
              pk_H2S | Hydrogen sulfide dissociation constant.
             pk_HNO2 | Nitrous acid dissociation constant.

        Other results
        -------------
                    Key | Description (unit)
        --------------: | :----------------------------------------------------
                upsilon | Temperature-sensitivity of fCO2 (%/°C)
        fugacity_factor | Converts between pCO2 and fCO2.
              vp_factor | Vapour pressure factor, converts pCO2 and xCO2.
           gas_constant | Universal gas constant (ml/bar/mol/K).
        """
        # Parse user-provided parameters (if there are any)
        if parameters is None:
            # If no parameters are provided, then we solve for everything
            # possible
            parameters = list(self.graph.nodes)
        elif isinstance(parameters, str):
            # Allow user to provide a string if only one parameter is desired
            parameters = [parameters]
        parameters = [shortcuts[p.lower()] for p in parameters]
        parameters = set(parameters)  # get rid of duplicates
        self.requested |= parameters
        self_data = self.data.copy()  # what was already known before solving
        # Remove known nodes from a copy of self.graph, so that ancestors of
        # known nodes are not unnecessarily recomputed
        graph_unknown = self.graph.copy()
        graph_unknown.remove_nodes_from([k for k in self_data if k not in parameters])
        # Add intermediate parameters that we need to know in order to
        # calculate the requested parameters
        parameters_all = parameters.copy()
        for p in parameters:
            parameters_all = parameters_all | nx.ancestors(graph_unknown, p)
        # Convert the set of parameters into a list, exclude already-known
        # ones, and organise the list into the order required for calculations
        parameters_all = [
            p
            for p in nx.topological_sort(self.graph)
            if p in parameters_all and p not in self_data
        ]
        store_parameters = []
        for p in parameters_all:
            priors = self.graph.pred[p]
            if len(priors) == 0 or all([r in self_data for r in priors]):
                attrs = self.graph.nodes[p]
<<<<<<< HEAD
                self_data[p] = attrs["func"](*[self_data[r] for r in attrs["args"]])
=======
                try:
                    self_data[p] = attrs["func"](*[self_data[r] for r in attrs["args"]])
                except KeyError:
                    raise Exception(f"{p} has no associated function in the graph")
>>>>>>> 1fd9955b
                store_here = (
                    #  If store_steps is 0, store only requested parameters
                    (store_steps == 0 and p in parameters)
                    | (
                        # If store_steps is 1, store all but the equilibrium constants
                        # on the seawater scale, at 1 atm and their pressure-correction
                        # factors, and a few selected others
                        store_steps == 1
                        and not p.startswith("factor_k_")
                        and not (p.startswith("pk_") and p.endswith("_sws"))
                        and not (p.startswith("pk_") and p.endswith("_sws__pre"))
                        and not p.endswith("_1atm")
                        and not p.endswith("_1atm__pre")
                        and p
                        not in [
                            "sws_to_opt",
                            "sws_to_opt__pre",
                            "opt_to_free",
                            "opt_to_free__pre",
                            "ionic_strength",
                        ]
                    )
                    |  # If store_steps is 2, store everything
                    (store_steps == 2)
                )
                if store_here:
                    store_parameters.append(p)
                    if p in parameters:
                        # state = 3 means that the value was calculated internally
                        # due to direct request
                        nx.set_node_attributes(self.graph, {p: 3}, name="state")
                    else:
                        # state = 2 means that the value was calculated internally
                        # as an intermediate to a requested parameter
                        nx.set_node_attributes(self.graph, {p: 2}, name="state")
                    for f in attrs["args"]:
                        nx.set_edge_attributes(self.graph, {(f, p): 2}, name="state")
        # Get rid of jax overhead on results
        self_data = {k: v for k, v in self_data.items() if k in store_parameters}
        _remove_jax_overhead(self_data)
        self.data.update(self_data)
        return self

    def to_pandas(self, parameters=None, store_steps=1):
        """Return parameters as a pandas `Series` or `DataFrame`.  All parameters should
        be scalar or one-dimensional vectors of the same size.

        Parameters
        ----------
        parameters : str or list of str, optional
            The parameter(s) to return.  These are solved for if not already available.
            If `None`, then all parameters that have already been solved for are
            returned.
        store_steps : int, optional
            See `solve`.

        Returns
        -------
        pd.Series or pd.DataFrame
            The parameter(s) as a `pd.Series` (if `parameters` is a `str`) or as a
            `pd.DataFrame` (if `parameters` is a `list`) with the original pandas index
            passed into the `CO2System` as `data`.  If `data` was not a `pd.DataFrame`
            then the default index will be used.
        """
        try:
            import pandas as pd

            if parameters is None:
                parameters = self.keys()
            self.solve(parameters=parameters, store_steps=store_steps)
            if isinstance(parameters, str):
                return pd.Series(data=self[parameters], index=self.pd_index)
            else:
                return pd.DataFrame(
                    {
                        p: pd.Series(
                            data=self[p] * np.ones(self.pd_index.shape),
                            index=self.pd_index,
                        )
                        for p in parameters
                    }
                )
        except ImportError:
            warn("pandas could not be imported.")

    def _get_xr_ndims(self, parameter):
        ndims = []
        if not np.isscalar(self[parameter]):
            for i, vs in enumerate(self[parameter].shape):
                if vs == self.xr_shape[i]:
                    ndims.append(self.xr_dims[i])
        return ndims

    def to_xarray(self, parameters=None, store_steps=1):
        """Return parameters as an xarray `DataArray` or `Dataset`.

        Parameters
        ----------
        parameters : str or list of str, optional
            The parameter(s) to return.  These are solved for if not already
            available. If `None`, then all parameters that have already been
            solved for are returned.
        store_steps : int, optional
            See `solve`.

        Returns
        -------
        xr.DataArray or xr.Dataset
            The parameter(s) as a `xr.DataArray` (if `parameters` is a `str`)
            or as a `xr.Dataset` (if `parameters` is a `list`) with the
            original xarray dimensions passed into the `CO2System` as `data`.
            If `data` was not an `xr.Dataset` then this function will not work.
        """
        assert self.xr_dims is not None and self.xr_shape is not None, (
            "`data` was not provided as an `xr.Dataset` "
            + "when creating this `CO2System`."
        )
        try:
            import xarray as xr

            if parameters is None:
                parameters = self.keys()
            self.solve(parameters=parameters, store_steps=store_steps)
            if isinstance(parameters, str):
                ndims = self._get_xr_ndims(parameters)
                return xr.DataArray(np.squeeze(self[parameters]), dims=ndims)
            else:
                return xr.Dataset(
                    {
                        p: xr.DataArray(np.squeeze(self[p]), dims=self._get_xr_ndims(p))
                        for p in parameters
                    }
                )
        except ImportError:
            warn("xarray could not be imported.")

    def _get_expUps(
        self,
        method_fCO2,
        temperature,
        bh_upsilon=None,
        opt_which_fCO2_insitu=1,
    ):
        if method_fCO2 in [1, 2, 3, 4]:
            self.solve("gas_constant")
        match method_fCO2:
            case 1:
                self.solve("fCO2", store_steps=0)
                fCO2 = self.fCO2
                assert opt_which_fCO2_insitu in [1, 2]
                if opt_which_fCO2_insitu == 2:
                    # If the output conditions are the environmental ones, then
                    # we need to provide an estimate of output fCO2 in order to
                    # use the bh parameterisation; we get this using the method_fCO2=2
                    # approach:
                    fCO2 = fCO2 * upsilon.expUps_TOG93_H24(
                        self.data["temperature"],
                        temperature,
                        self.data["gas_constant"],
                    )
                return upsilon.expUps_parameterised_H24(
                    self.data["temperature"],
                    temperature,
                    self.data["salinity"],
                    fCO2,
                    self.data["gas_constant"],
                    opt_which_fCO2_insitu=opt_which_fCO2_insitu,
                )
            case 2:
                return upsilon.expUps_TOG93_H24(
                    self.data["temperature"],
                    temperature,
                    self.data["gas_constant"],
                )
            case 3:
                return upsilon.expUps_enthalpy_H24(
                    self.data["temperature"],
                    temperature,
                    self.data["gas_constant"],
                )
            case 4:
                assert bh_upsilon is not None, (
                    "A bh_upsilon value must be provided for method_fCO2=4."
                )
                return upsilon.expUps_Hoff_H24(
                    self.data["temperature"],
                    temperature,
                    self.data["gas_constant"],
                    bh_upsilon,
                )
            case 5:
                return upsilon.expUps_linear_TOG93(
                    self.data["temperature"],
                    temperature,
                )
            case 6:
                return upsilon.expUps_quadratic_TOG93(
                    self.data["temperature"],
                    temperature,
                )

    def _adjust_prep(self, param):
        # Convert temperature and/or pressure from pandas Series to NumPy
        # arrays, if necessary.  The checks to see if they are Series are
        # not foolproof, but they do avoid needing to import pandas.
        if all([hasattr(param, a) for a in ["index", "values", "dtype"]]):
            assert self.pd_index is not None, (
                "Parameter cannot be provided as a pandas `Series`"
                + " because this CO2System was not constructed"
                + " from an pandas `DataFrame`."
            )
            assert self.pd_index.equals(param.index), (
                "Cannot use this pandas `Series` for the adjust-to value"
                + " because its index does not match that used to construct"
                + " this CO2System."
            )
            param = param.to_numpy().astype(float)
        # Convert temperature and/or pressure from xarray DataArrays to NumPy
        # arrays, if necessary.  The checks to see if they are DataArrays are
        # not foolproof, but they do avoid needing to import xarray.
        if all([hasattr(param, a) for a in ["data", "dims", "coords"]]):
            assert self.xr_dims is not None, (
                "Parameter cannot be provided as an xarray `DataArray`"
                + " because this CO2System was not constructed"
                + " from an xarray `Dataset`."
            )
            param = da_to_array(param, self.xr_dims)
        return param

    def _adjust_102(self, temperature=None, pressure=None):
        raise Exception(
            "A CO2System with known alkalinity and DIC cannot be adjusted"
            + " - instead, provide the new temperature(s) and/or pressure(s)"
            + " directly when creating the CO2System."
        )

    def _adjust_2p(self, temperature=None, pressure=None):
        temperature = self._adjust_prep(temperature)
        pressure = self._adjust_prep(pressure)
        kwargs_adjust = {}
        if temperature is not None:
            kwargs_adjust["temperature"] = temperature
        if pressure is not None:
            kwargs_adjust["pressure"] = pressure
        # To adjust to a different temperature/pressure, we need to know
        # alkalinity and DIC for the original system.  First, we get the
        # subgraph from the original system that contains just alkalinity, DIC
        # and all their ancestors.
        graph_pre = self.graph.subgraph(
            nx.ancestors(self.graph, "alkalinity")
            | nx.ancestors(self.graph, "dic")
            | {"alkalinity", "dic"}
        )
        # All of the nodes in graph_pre that are not condition-independent are
        # now renamed with "__pre" appended, to keep the distinct from the same
        # nodes under the adjusted conditions.  Temperature and pressure are
        # also considered to be condition-independent if they were not
        # adjusted.
        no_pre = [*condition_independent]
        for p in ["temperature", "pressure"]:
            if p not in kwargs_adjust:
                no_pre.append(p)
        graph_pre = nx.relabel_nodes(
            graph_pre,
            {n: n if n in no_pre else n + "__pre" for n in graph_pre.nodes},
        )
        args = {}
        for node, attrs in graph_pre.nodes.items():
            if "func" in attrs:
                args[node] = [
                    k if k in no_pre else k + "__pre"
                    for k in signature(attrs["func"]).parameters.keys()
                ]
        nx.set_node_attributes(graph_pre, args, name="args")
        # graph_pre can now be merged with a new graph to compute everything
        # from alkalinity and DIC.  The original system's `opts` are retained.
        graph_adj = nx.compose(graph_pre, assemble_graph(102, self.opts))
        # The new system will have the same set of user-provided parameter
        # values as the original, but the ones that are condition-dependent get
        # renamed with "__pre" appended.
        data_pre = self[self.nodes_original]
        for k, v in data_pre.copy().items():
            if k not in no_pre:
                data_pre[k + "__pre"] = data_pre.pop(k)
        co2a = CO2System(graph=graph_adj, **data_pre, **kwargs_adjust)
        # Parameters that have already been solved for in the original system
        # are copied across, so that they don't need solving for again.
        for k, v in self.data.items():
            if k not in co2a:
                if k in no_pre:
                    co2a.data[k] = v
                else:
                    co2a.data[k + "__pre"] = v
        # Uncertainties that were assigned in the original system are copied
        # across.
        uncertainty_pre = {}
        for k, v in self.uncertainty.assigned.items():
            if k in no_pre:
                uncertainty_pre[k] = v
            else:
                uncertainty_pre[k + "__pre"] = v
        co2a.set_uncertainty(**uncertainty_pre)
        # Final housekeeping: the new CO2System will usually get its icase
        # wrong, because it doesn't recognise parameters with keys ending
        # "__pre".  So adjusted systems here get assigned whichever icase the
        # original system had.  This doesn't affect any calculations, but it
        # does affect __str__ and __repr__.
        # TODO make ^ actually affect __str__ and __repr__
        co2a.icase = self.icase
        co2a.adjusted = True
        co2a.solve(self.requested)
        return co2a

    def _adjust_1p(
        self,
        temperature=None,
        bh=None,
        method_fCO2=1,
        which_fCO2_insitu=2,
    ):
        temperature = self._adjust_prep(temperature)
        bh = self._adjust_prep(bh)
        assert method_fCO2 in [1, 2, 3, 4, 5, 6]
        # To adjust to a different temperature/pressure, we need to know fCO2
        # for the original system.  First, we get the subgraph from the
        # original system that contains only fCO2 and all its ancestors.
        graph_pre = self.graph.subgraph(nx.ancestors(self.graph, "fCO2") | {"fCO2"})
        # All of the nodes in graph_pre that are not condition-independent are
        # now renamed with "__pre" appended, to keep the distinct from the same
        # nodes under the adjusted conditions.  Pressure is also considered to
        # be condition-independent as it cannot currently be adjusted.
        no_pre = [*condition_independent, "pressure"]
        graph_pre = nx.relabel_nodes(
            graph_pre,
            {n: n if n in no_pre else n + "__pre" for n in graph_pre.nodes},
        )
        args = {}
        for node, attrs in graph_pre.nodes.items():
            if "func" in attrs:
                args[node] = [
                    k if k in no_pre else k + "__pre"
                    for k in signature(attrs["func"]).parameters.keys()
                ]
        nx.set_node_attributes(graph_pre, args, name="args")
        # graph_pre can now be merged with a new graph to compute everything
        # from fCO2.  The original system's `opts` are retained.
        graph_adj = nx.compose(graph_pre, assemble_graph(5, self.opts))
        # The new system will have the same set of user-provided parameter
        # values as the original, but the ones that are condition-dependent get
        # renamed with "__pre" appended.
        data_pre = self[self.nodes_original]
        for k, v in data_pre.copy().items():
            if k not in no_pre:
                data_pre[k + "__pre"] = data_pre.pop(k)
        # Here we add the functions that convert fCO2 across temperatures to
        # `graph_adj`, depending on the conversion option.
        cfuncs = {"fCO2": lambda fCO2__pre, exp_upsilon: fCO2__pre * exp_upsilon}
        if method_fCO2 == 1:
            assert which_fCO2_insitu in [1, 2]
            if which_fCO2_insitu == 1:
                cfuncs["bh"] = (
                    lambda temperature__pre, salinity, fCO2__pre: upsilon.get_bh_H24(
                        temperature__pre, salinity, fCO2__pre
                    )
                )
            elif which_fCO2_insitu == 2:
                cfuncs["bh"] = (
                    lambda temperature__pre,
                    temperature,
                    salinity,
                    fCO2__pre,
                    gas_constant: upsilon.get_bh_H24(
                        temperature__pre,
                        salinity,
                        fCO2__pre
                        * upsilon.expUps_TOG93_H24(
                            temperature__pre,
                            temperature,
                            gas_constant,
                        ),
                    )
                )
            cfuncs["exp_upsilon"] = upsilon.expUps_Hoff_H24
        elif method_fCO2 == 2:
            cfuncs["bh"] = lambda: upsilon.bh_TOG93_H24
            cfuncs["exp_upsilon"] = upsilon.expUps_Hoff_H24
        elif method_fCO2 == 3:
            cfuncs["bh"] = lambda: upsilon.bh_enthalpy_H24
            cfuncs["exp_upsilon"] = upsilon.expUps_Hoff_H24
        elif method_fCO2 == 4:
            assert bh is not None, "A `bh` value must be provided for `method_fCO2=4`."
            data_pre["bh"] = bh
            no_pre.append("bh")
            cfuncs["exp_upsilon"] = upsilon.expUps_Hoff_H24
        elif method_fCO2 == 5:
            cfuncs["exp_upsilon"] = upsilon.expUps_linear_TOG93
        elif method_fCO2 == 6:
            cfuncs["exp_upsilon"] = upsilon.expUps_quadratic_TOG93
        for k, func in cfuncs.items():
            for f in signature(func).parameters.keys():
                graph_adj.add_edge(f, k)
        nx.set_node_attributes(graph_adj, cfuncs, name="func")
        args = {}
        for node, attrs in graph_adj.nodes.items():
            if node in cfuncs:
                args[node] = list(signature(attrs["func"]).parameters)
        nx.set_node_attributes(graph_adj, args, name="args")
        # Now we can create the new CO2System
        co2a = CO2System(graph=graph_adj, **data_pre, temperature=temperature)
        # Parameters that have already been solved for in the original system
        # are copied across, so that they don't need solving for again.
        for k, v in self.data.items():
            if k not in co2a:
                if k in no_pre:
                    co2a.data[k] = v
                else:
                    co2a.data[k + "__pre"] = v
        # Uncertainties that were assigned in the original system are copied
        # across.
        uncertainty_pre = {}
        for k, v in self.uncertainty.assigned.items():
            if k in no_pre:
                uncertainty_pre[k] = v
            else:
                uncertainty_pre[k + "__pre"] = v
        co2a.set_uncertainty(**uncertainty_pre)
        # Final housekeeping: the new CO2System will usually get its icase
        # wrong, because it doesn't recognise parameters with keys ending
        # "__pre".  Adjusted systems will get assigned whichever icase the
        # original system had.  This doesn't affect any calculations, but it
        # does affect __str__ and __repr__.
        # TODO make it actually affect __str__ and __repr__
        co2a.icase = self.icase
        co2a.adjusted = True
        co2a.solve(self.requested)
        return co2a

    def adjust(self, **kwargs):
        """Adjust the `CO2System` to a different temperature and/or pressure.

        Works differently depending on whether one or two core marine carbonate
        system (MCS) parameters are known.

        If the original `CO2System` was created from a pandas `DataFrame` or
        xarray `Dataset` using the `data` kwarg, then the `temperature` and
        `pressure` provided to `adjust` can be pandas `Series`s or xarray
        `DataArray`s, as long as their index or dimensions are consistent with
        the original `data`.

        Any other system properties (e.g. `salinity`, total salt contents,
        optional settings) must be defined when creating the original,
        unadjusted `CO2System`.  They cannot be added in during the `adjust`
        step.

        Parameters when two core MCS parameters are known
        -------------------------------------------------
        temperature : array-like, optional
            The temperature to adjust to in °C, by default `None`, in which
            case temperature is not adjusted.
        pressure : array-like, optional
            The pressure to adjust to in °C, by default `None`, in which case
            pressure is not adjusted.

        Parameters when one core MCS parameter is known
        -----------------------------------------------
        temperature : array-like
            The temperature to adjust to in °C.
        method_fCO2 : int
            How to do the temperature conversion:
              `1`: using the parameterised υh equation of H24 (default).
              `2`: using the constant υh fitted to the TOG93 dataset by H24.
              `3`: using the constant theoretical υx of H24.
              `4`: following the H24 approach, but using a user-provided `bh`.
              `5`: using the linear fit of TOG93.
              `6`: using the quadratic fit of TOG93.

        Additional parameter when `method_fCO2` is `1`
        ----------------------------------------------
        * `which_fCO2_insitu`: whether the input- (`1`, default) or output-
        (`2`) condition pCO2, fCO2, [CO2(aq)] and/or xCO2 values are at in situ
        conditions, for determining bh with the parameterisation of H24.

        Additional parameter when `method_fCO2` is `4`
        ----------------------------------------------
        bh : array-like
            bh of H24 in J/mol.

        Returns
        -------
        CO2System
            A separate `CO2System` adjusted to the requested temperature and/or
            pressure.
        """
        self_requested = self.requested.copy()
        kwargs = {shortcuts[k.lower()]: v for k, v in kwargs.items()}
        if self.icase == 102:
            self_adjusted = self._adjust_102(**kwargs)
        elif self.icase > 100:
            self_adjusted = self._adjust_2p(**kwargs)
        elif self.icase in [4, 5, 8, 9]:
            self_adjusted = self._adjust_1p(**kwargs)
        else:
            warn("This system cannot be adjusted.")
            self_adjusted = self
        self.requested = self_requested
        return self_adjusted

    def _get_func_of(self, var_of):
        """Create a function to compute `var_of` directly from an input set
        of values.

        The created function has the signature

            value_of = get_value_of(**values)

        where the `values` are the originally user-defined values, obtained
        with either of the following:

            values_original = {k: sys.data[k] for k in sys.nodes_original}
            values_original = sys.get_values_original()
        """
        # We get a sub-graph of the node of interest and all its ancestors,
        # excluding originally fixed / user-defined values
        nodes_vo_all = nx.ancestors(self.graph, var_of)
        nodes_vo_all.add(var_of)
        nodes_vo = [n for n in nodes_vo_all if n not in self.nodes_original]
        graph_vo = self.graph.subgraph(nodes_vo)

        def get_value_of(**kwargs):
            kwargs = kwargs.copy()
            # This loops through the functions in the correct order determined
            # above so we end up calculating the value of interest, which is
            # returned
            for n in nx.topological_sort(graph_vo):
                kwargs.update(
                    {
                        n: self.graph.nodes[n]["func"](
                            *[kwargs[v] for v in self.graph.nodes[n]["args"]]
                        )
                    }
                )
            return kwargs[var_of]

        # Generate docstring
        get_value_of.__doc__ = (
            f"Calculate `{var_of}`."
            + "\n\nParameters\n----------"
            + "\nkwargs : dict"
            + "\n    Key-value pairs for the following parameters:"
        )
        for p in self.nodes_original:
            if p in nodes_vo_all:
                get_value_of.__doc__ += f"\n        {p}"
        get_value_of.__doc__ += "\n\nReturns\n-------"
        get_value_of.__doc__ += f"\n{var_of}"
        get_value_of.args_list = [n for n in self.nodes_original if n in nodes_vo_all]
        return get_value_of

    def _get_func_of_from_wrt(self, get_value_of, var_wrt):
        """Reorganise a function created with ``_get_func_of`` so that one of
        its kwargs is instead a positional arg (and which can thus be gradded).

        Parameters
        ----------
        get_value_of : func
            Function created with ``_get_func_of``.
        var_wrt : str
            Name of the value to use as a positional arg instead.

        Returns
        -------
        A function with the signature
            value_of = get_of_from_wrt(value_wrt, **other_values_original)
        """

        def get_value_of_from_wrt(value_wrt, **other_values_original):
            other_values_original = other_values_original.copy()
            other_values_original.update({var_wrt: value_wrt})
            return get_value_of(**other_values_original)

        return get_value_of_from_wrt

    def get_grad_func(self, var_of, var_wrt):
        get_value_of = self._get_func_of(var_of)
        get_value_of_from_wrt = self._get_func_of_from_wrt(get_value_of, var_wrt)
        return meta.egrad(get_value_of_from_wrt)

    def get_grad(self, var_of, var_wrt):
        """Compute the derivative of `var_of` with respect to `var_wrt` and
        store it in `sys.grads[var_of][var_wrt]`.  If there is already a value
        there, then that value is returned instead of recalculating.

        Parameters
        ----------
        var_of : str
            The name of the variable to get the derivative of.
        var_wrt : str
            The name of the variable to get the derivative with respect to.
            This must be one of the fixed values provided when creating the
            `CO2System`, i.e., listed in its `nodes_original` attribute.
        """
        assert var_wrt in self.nodes_original, (
            "`var_wrt` must be one of `sys.nodes_original!`"
        )
        try:  # see if we've already calculated this value
            d_of__d_wrt = self.grads[var_of][var_wrt]
        except KeyError:  # only do the calculations if there isn't already a value
            # We need to know the shape of the variable that we want the grad of,
            # the easy way to get this is just to solve for it (if that hasn't
            # already been done)
            if var_of not in self.data:
                self.solve(var_of)
            # Next, we extract the originally set values, which are fixed during the
            # differentiation
            values_original = self.get_values_original()
            other_values_original = values_original.copy()
            # We have to make sure the value we are differentiating with respect
            # to has the same shape as the value we want the differential of
            value_wrt = other_values_original.pop(var_wrt) * np.ones_like(
                self.data[var_of]
            )
            # Here we compute the gradient
            grad_func = self.get_grad_func(var_of, var_wrt)
            d_of__d_wrt = grad_func(value_wrt, **other_values_original)
            # Put the final value into self.grads, first creating a new sub-dict
            # if necessary
            if var_of not in self.grads:
                self.grads[var_of] = {}
            self.grads[var_of][var_wrt] = d_of__d_wrt
        return d_of__d_wrt

    def get_grads(self, vars_of, vars_wrt):
        """Compute the derivatives of `vars_of` with respect to `vars_wrt` and
        store them in `sys.grads[var_of][var_wrt]`.  If there are already values
        there, then those values are returned instead of recalculating.

        Parameters
        ----------
        vars_of : list
            The names of the variables to get the derivatives of.
        vars_wrt : list
            The names of the variables to get the derivatives with respect to.
            These must all be one of the fixed values provided when creating the
            `CO2System`, i.e., listed in its `nodes_original` attribute.
        """
        if isinstance(vars_of, str):
            vars_of = [vars_of]
        if isinstance(vars_wrt, str):
            vars_wrt = [vars_wrt]
        for var_of, var_wrt in itertools.product(vars_of, vars_wrt):
            self.get_grad(var_of, var_wrt)

    def get_values_original(self):
        return {k: self.data[k] for k in self.nodes_original}

    def set_uncertainty(self, **kwargs):
        """Assign independent uncertainties for parameters.

        The same set of kwargs can be provided as for `pyco2.sys`, excepting
        the optional settings (kwargs beginning with `opt_`).

        The values should be the 1-sigma independent uncertainty in each
        parameter.  These can be single scalar values, or arrays of the same
        shape as the corresponding parameter.
        """
        uset = []
        for k, v in kwargs.items():
            if k.endswith("__f"):
                skl = shortcuts[k.lower()[:-3]] + "__f"
            else:
                skl = shortcuts[k.lower()]
            if skl in uset:
                raise SyntaxError(
                    f"keyword argument repeated, possibly with a different alias: {k}"
                )
            uset.append(skl)
            assert (
                skl in self.nodes_original
                or skl.startswith("pk_")
                or skl.startswith("total_")
            ), (
                "Uncertainty can be assigned only for user-provided parameters, "
                + "pK values and total salt contents."
            )
            self.uncertainty.assign(**{skl: v})
        # Recalculate any uncertainties that have already been propagated
        self.propagate([shortcuts[k.lower()] for k in self.uncertainty])
        return self

    def propagate(self, uncertainty_into=None):
        """Propagate independent uncertainties through the calculations.
        Covariances are not accounted for.

        New entries are added in the `uncertainty` attribute (for which `u`
        can be used as a shortcut), for example:

            co2s = (
                pyco2.sys(dic=2100, alkalinity=2300)
                .set_uncertainty(dic=2, alkalinity=1.5)
                .propagate("pH")
            )
            co2s.u["pH"]  # total uncertainty in pH
            co2s.u.parts["pH"]["dic"]  # component of ^ due to DIC uncertainty

        Parameters
        ----------
        uncertainty_into : list or str, optional
            The parameter(s) to calculate the uncertainty in.  If `None`
            (default), then the list of all parameters that have been directly
            solved for is used.
        """
        # Parse uncertainty_into
        if uncertainty_into is None:
            uncertainty_into = self.requested
        elif isinstance(uncertainty_into, str):
            uncertainty_into = [uncertainty_into]
        uncertainty_into = [
            shortcuts[k.lower()]
            for k in uncertainty_into
            if k not in self.nodes_original
        ]
        self.solve(uncertainty_into)
        # Propagate uncertainties
        self._propagate(uncertainty_into, self.uncertainty.assigned)
        return self

    def _propagate(self, uncertainty_into, uncertainty_from):
        for var_in in uncertainty_into:
            # This should always be reset to zero and all values wiped, even if
            # it already exists (so you don't end up with old uncertainty_from
            # components from a previous calculation which are no longer part of
            # the total)
            self.uncertainty[var_in] = np.zeros_like(self.data[var_in])
            u_total = self.uncertainty[var_in]
            for var_from, u_from in uncertainty_from.items():
                is_fractional = var_from.endswith("__f")
                if is_fractional:
                    # If the uncertainty is fractional, multiply through
                    var_from = var_from[:-3]
                    u_from = self.data[var_from] * u_from
                if var_from in self.nodes_original:
                    self.get_grad(var_in, var_from)
                    u_part = np.abs(self.grads[var_in][var_from] * u_from)
                else:
                    # If the uncertainty is from some internally calculated value,
                    # then we need to make a second CO2System where that value
                    # is one of the known inputs, and get the grad from that
                    self.solve(var_from)
                    data = self.get_values_original()
                    data.update({var_from: self.data[var_from]})
                    sys = CO2System(**data, **self.opts)
                    sys.get_grad(var_in, var_from)
                    u_part = np.abs(sys.grads[var_in][var_from] * u_from)
                if is_fractional:
                    var_from += "__f"
                if var_in not in self.uncertainty.parts:
                    self.uncertainty.parts[var_in] = DotDict()
                self.uncertainty.parts[var_in][var_from] = u_part
                u_total = u_total + u_part**2
            self.uncertainty[var_in] = np.sqrt(u_total)
        return self

    def get_graph_to_plot(
        self,
        show_tsp=True,
        show_unknown=True,
        keep_unknown=None,
        exclude_nodes=None,
        show_isolated=True,
        skip_nodes=None,
    ):
        graph_to_plot = self.graph.copy()
        # Remove nodes as requested by user
        if not show_tsp:
            graph_to_plot.remove_nodes_from(["pressure", "salinity", "temperature"])
        if not show_unknown:
            if keep_unknown is None:
                keep_unknown = []
            elif isinstance(keep_unknown, str):
                keep_unknown = [keep_unknown]
            node_states = nx.get_node_attributes(graph_to_plot, "state", default=0)
            to_remove = [
                n for n, s in node_states.items() if s == 0 and n not in keep_unknown
            ]
            graph_to_plot.remove_nodes_from(to_remove)
        # Connect nodes that are missing due to store_steps=1 mode
        _graph_to_plot = graph_to_plot.copy()
        for n, properties in _graph_to_plot.nodes.items():
            if (
                "state" in properties
                and properties["state"] in [2, 3]
                and len(_graph_to_plot.pred[n]) == 0
                and len(nx.ancestors(self.graph, n)) > 0
            ):
                for a in nx.ancestors(self.graph, n):
                    if a in _graph_to_plot.nodes:
                        graph_to_plot.add_edge(a, n, state=2)
        if exclude_nodes:
            # Excluding nodes just makes them disappear from the graph without
            # caring about what they were connected to
            if isinstance(exclude_nodes, str):
                exclude_nodes = [exclude_nodes]
            graph_to_plot.remove_nodes_from(exclude_nodes)
        if not show_isolated:
            graph_to_plot.remove_nodes_from(
                [n for n, d in dict(graph_to_plot.degree).items() if d == 0]
            )
        if skip_nodes:
            # Skipping nodes removes them but then shows their predecessors as
            # being directly connected to their children
            edge_states = nx.get_edge_attributes(graph_to_plot, "state", default=0)
            if isinstance(skip_nodes, str):
                skip_nodes = [skip_nodes]
            for n in skip_nodes:
                for p, s in itertools.product(
                    graph_to_plot.predecessors(n), graph_to_plot.successors(n)
                ):
                    graph_to_plot.add_edge(p, s)
                    if edge_states[(p, n)] + edge_states[(n, s)] == 4:
                        new_state = {(p, s): 2}
                    else:
                        new_state = {(p, s): 0}
                    nx.set_edge_attributes(graph_to_plot, new_state, name="state")
                    edge_states.update(new_state)
                graph_to_plot.remove_node(n)
        return graph_to_plot

    def get_graph_pos(
        self,
        graph_to_plot=None,
        prog_graphviz=None,
        root_graphviz=None,
        args_graphviz="",
        nx_layout=nx.spring_layout,
        nx_args=None,
        nx_kwargs=None,
    ):
        if graph_to_plot is None:
            graph_to_plot = self.graph
        if prog_graphviz is not None:
            pos = nx.nx_agraph.graphviz_layout(
                graph_to_plot,
                prog=prog_graphviz,
                root=root_graphviz,
                args=args_graphviz,
            )
        else:
            if nx_args is None:
                nx_args = ()
            if nx_kwargs is None:
                nx_kwargs = {}
            pos = nx_layout(graph_to_plot, *nx_args, **nx_kwargs)
        return pos

    def plot_graph(
        self,
        ax=None,
        exclude_nodes=None,
        show_tsp=True,
        show_unknown=False,
        keep_unknown=None,
        show_isolated=False,
        skip_nodes=None,
        prog_graphviz=None,
        root_graphviz=None,
        args_graphviz="",
        nx_layout=nx.spring_layout,
        nx_args=None,
        nx_kwargs=None,
        node_kwargs=None,
        edge_kwargs=None,
        label_kwargs=None,
        mode="state",
    ):
        """Draw a graph showing the relationships between the different parameters.

        Parameters
        ----------
        ax : matplotlib axes, optional
            The axes on which to plot.  If `None`, a new figure and axes are created.
        exclude_nodes : list of str, optional
            List of nodes to exclude from the plot, by default `None`.  Nodes in
            this list are not shown, nor are connections to them or through them.
        prog_graphviz : str, optional
            Name of Graphviz layout program, by default "neato".
        show_tsp : bool, optional
            Whether to show temperature, salinity and pressure nodes, by default
            `True`.
        show_unknown : bool, optional
            Whether to show nodes for parameters that have not (yet) been calculated,
            by default `True`.
        show_isolated : bool, optional
            Whether to show nodes for parameters that are not connected to the
            graph, by default `True`.
        skip_nodes : bool, optional
            List of nodes to skip from the plot, by default `None`.  Nodes in this
            list are not shown, but the connections between their predecessors
            and children are still drawn.

        Returns
        -------
        matplotlib axes
            The axes on which the graph is plotted.
        """
        from matplotlib import pyplot as plt

        # NODE STATES
        # -----------
        # no state (grey) = unknwown
        # 1 (grass) = provided by user (or default) i.e. known but not calculated
        # 2 (azure) = calculated en route to a user-requested parameter
        # 3 (tangerine) = calculated after direct user request
        #
        # EDGE STATES
        # -----------
        # no state (grey) = calculation not performed
        # 2 = (azure) calculation performed
        #
        if ax is None:
            ax = plt.subplots(dpi=300, figsize=(8, 7))[1]
        if mode == "valid" and not self.checked_valid:
            self.check_valid()
        graph_to_plot = self.get_graph_to_plot(
            exclude_nodes=exclude_nodes,
            show_tsp=show_tsp,
            show_unknown=show_unknown,
            keep_unknown=keep_unknown,
            show_isolated=show_isolated,
            skip_nodes=skip_nodes,
        )
        pos = self.get_graph_pos(
            graph_to_plot=graph_to_plot,
            prog_graphviz=prog_graphviz,
            root_graphviz=root_graphviz,
            args_graphviz=args_graphviz,
            nx_layout=nx_layout,
            nx_args=nx_args,
            nx_kwargs=nx_kwargs,
        )
        if mode == "state":
            node_states = nx.get_node_attributes(graph_to_plot, "state", default=0)
            edge_states = nx.get_edge_attributes(graph_to_plot, "state", default=0)
            node_colour = [
                self.c_state[node_states[n]] for n in nx.nodes(graph_to_plot)
            ]
            edge_colour = [
                self.c_state[edge_states[e]] for e in nx.edges(graph_to_plot)
            ]
        elif mode == "valid":
            node_valid = nx.get_node_attributes(graph_to_plot, "valid", default=0)
            edge_valid = nx.get_edge_attributes(graph_to_plot, "valid", default=0)
            node_valid_p = nx.get_node_attributes(graph_to_plot, "valid_p", default=0)
            node_colour = [self.c_valid[node_valid[n]] for n in nx.nodes(graph_to_plot)]
            edge_colour = [self.c_valid[edge_valid[e]] for e in nx.edges(graph_to_plot)]
            node_edgecolors = [
                self.c_valid[node_valid_p[n]] for n in nx.nodes(graph_to_plot)
            ]
            node_linewidths = [[0, 2][node_valid_p[n]] for n in nx.nodes(graph_to_plot)]
        else:
            warn(f'mode "{mode}" not recognised, options are "state" or "valid".')
            node_colour = "xkcd:grey"
            edge_colour = "xkcd:grey"
        node_labels = {k: k for k in graph_to_plot.nodes}
        for k, v in set_node_labels.items():
            if k in node_labels:
                node_labels[k] = v
        if node_kwargs is None:
            node_kwargs = {}
        if edge_kwargs is None:
            edge_kwargs = {}
        if label_kwargs is None:
            label_kwargs = {}
        if mode == "valid":
            node_kwargs["edgecolors"] = node_edgecolors
            node_kwargs["linewidths"] = node_linewidths
        nx.draw_networkx_nodes(
            graph_to_plot,
            ax=ax,
            node_color=node_colour,
            pos=pos,
            **node_kwargs,
        )
        nx.draw_networkx_edges(
            graph_to_plot,
            ax=ax,
            edge_color=edge_colour,
            pos=pos,
            **edge_kwargs,
        )
        nx.draw_networkx_labels(
            graph_to_plot,
            ax=ax,
            labels=node_labels,
            pos=pos,
            **label_kwargs,
        )
        return ax

    def keys_all(self):
        """Return a tuple of all possible results keys, including those that have
        not yet been solved for.
        """
        return tuple(self.graph.nodes)

    def check_valid(self, ignore=None):
        """Check which parameters are valid."""
        if ignore is None:
            ignore = []
        if isinstance(ignore, str):
            ignore = [ignore]
        for n in nx.topological_sort(self.graph):
            # First, assign validity for functions that do have valid ranges
            # (shown by node fill colour on the graph plot)
            if (
                "func" in self.graph.nodes[n]
                and n not in ignore
                and hasattr(self.graph.nodes[n]["func"], "valid")
            ):
                n_valid = []
                for p, p_range in self.graph.nodes[n]["func"].valid.items():
                    # If all predecessor parameters fall within valid ranges, it's valid
                    if np.all(
                        (self.data[p] >= p_range[0]) & (self.data[p] <= p_range[1])
                    ):
                        n_valid.append(1)
                        nx.set_edge_attributes(
                            self.graph,
                            {(p, n): 1},
                            name="valid",
                        )
                    # If any predecessor parameter is outside any range, it's invalid
                    else:
                        n_valid.append(-1)
                        nx.set_edge_attributes(
                            self.graph,
                            {(p, n): -1},
                            name="valid",
                        )
                nx.set_node_attributes(
                    self.graph,
                    {n: min(n_valid)},
                    name="valid",
                )
            # Next, assign inherited validity
            # (shown by node edge colour on the graph plot)
            n_valid_p = []
            for p in self.graph.predecessors(n):
                p_attrs = self.graph.nodes[p]
                for v in ["valid", "valid_p"]:
                    if v in p_attrs:
                        n_valid_p.append(p_attrs[v])
                        if p_attrs[v] == -1:
                            nx.set_edge_attributes(
                                self.graph,
                                {(p, n): -1},
                                name="valid",
                            )
            if -1 in n_valid_p:
                nx.set_node_attributes(
                    self.graph,
                    {n: -1},
                    name="valid_p",
                )
        self.checked_valid = True


def da_to_array(da, xr_dims):
    """Convert an xarray `DataArray` `da` into a NumPy `array`.

    The NumPy `array` will have as many dimensions as `len(xr_dims)` and the
    dimensions will be in the same order as indicated in `xr_dims`.

    If `da` does not contain a dimension from `xr_dims`, a new singleton
    dimension will be added in the appropriate position.

    `da` is not allowed to contain any dimensions that are not in `xr_dims`.

    Parameters
    ----------
    da : xarray.DataArray
        The `DataArray` to be converted.
    xr_dims : iterable
        The full list of dimension names in the correct order for the output
        NumPy array.  Can be obtained from an xarray `Dataset` (`ds`) as
        `ds.sizes`.

    Returns
    -------
    numpy.array
        The converted `array`.
    """
    # Get `DataArray` info
    da_dims = list(da.sizes)
    try:
        da_data = da.data.astype(float)
    except ValueError:
        return None
    # Prepare for loop through `xr_dims`
    move_from = []
    extra_dims = 0
    for d in xr_dims:
        if d in da_dims:
            # If the dimension is in `da`, just append the appropriate position
            # to `move_from`
            move_from.append(da_dims.index(d))
        else:
            # If the dimension is not in `da`, we need to create it at the end
            move_from.append(len(da_dims) + extra_dims)
            da_data = np.expand_dims(da_data, -1)
            extra_dims += 1  # increment offset, for adding multiple new dims
    # Move axes around to the shape matching `xr_dims`
    return np.moveaxis(da_data, move_from, range(len(xr_dims)))


def sys(data=None, **kwargs):
    """Initialise a `CO2System`.

    Once initialised, various methods are available including `solve`, `adjust`
    and `propagate.

    PARAMETERS PROVIDED AS KWARGS
    =============================
    There are many possible kwargs, so they are grouped into sections below.

    Data as separate variables
    --------------------------
    If the input data are all stored as separate variables, they can be
    provided with the appropriate kwargs from below.  In this case, each
    variable must be one of a scalar, a `list` or a NumPy `array`, and the
    shapes of these arrays must be mutually broadcastable.  For example:

      >>> import PyCO2SYS as pyco2, numpy as np
      >>> dic = [2100, 2150]
      >>> temperature = np.array([15, 13.5])
      >>> co2s = pyco2.sys(dic=dic, pH=8.1, temperature=temperature)

    Data variables in a container
    -----------------------------
    If the input data are gathered in a `dict`, pandas `DataFrame` or xarray
    `Dataset`, then this can be provided with the `data` kwarg.  The keys in
    the container dataset must be strings and they should correspond to the
    kwargs below.  If they do not correspond, then the kwarg can be passed with
    the corresponding key instead.  For example:

      >>> import PyCO2SYS as pyco2
      >>> data = {"dic": [2100, 2150], "pH_lab": 8.1, "t_lab": 25}
      >>> co2s = pyco2.sys(data=data, pH="pH_lab", temperature="t_lab")

    Core marine carbonate system parameters
    ---------------------------------------
    A maximum of two core parameters may be provided, and not all combinations
    are valid.  In some cases, a subset of calculations can still be carried
    out with only one parameter.  It is also possible to pass none of these
    parameters and still calculate e.g. equilibrium constants.

               Parameter | Description (unit)
    -------------------: | :---------------------------------------------------
              alkalinity | Total alkalinity (µmol/kg)
                     dic | Dissolved inorganic carbon (µmol/kg)
                      pH | Seawater pH on the scale given by `opt_pH_scale`
                    pCO2 | Seawater partial pressure of CO2 (µatm)
                    fCO2 | Seawater fugacity of CO2 (µatm)
                     CO2 | Aqueous CO2 content (µmol/kg)
                    HCO3 | Bicarbonate ion content (µmol/kg)
                     CO3 | Carbonate ion content (µmol/kg)
                    xCO2 | Seawater dry air mole fraction of CO2 (ppm)
      saturation_calcite | Saturation state with respect to calcite
    saturation_aragonite | Saturation state with respect to aragonite

    Hydrographic conditions
    -----------------------
    Middle column gives default values if not provided.

              Parameter | Df. | Description (unit)
    ------------------: | --: | :----------------------------------------------
               salinity |  35 | Practical salinity
            temperature |  25 | Temperature (°C)
               pressure |   0 | Hydrostatic pressure (dbar)
    pressure_atmosphere |   1 | Atmospheric pressure (atm)

    Nutrients and other solutes
    ---------------------------
    Middle column gives default values; S = calculated from salinity.

          Parameter | Df. | Description (unit)
    --------------: | :-: | :----------------------------------------------
     total_silicate |  0  | Total dissolved silicate (µmol/kg)
    total_phosphate |  0  | Total dissolved phosphate (µmol/kg)
      total_ammonia |  0  | Total dissolved ammonia (µmol/kg)
      total_sulfide |  0  | Total dissolved sulfide (µmol/kg)
      total_nitrite |  0  | Total dissolved nitrite (µmol/kg)
       total_borate |  S  | Total dissolved borate (µmol/kg)
     total_fluoride |  S  | Total dissolved fluoride (µmol/kg)
      total_sulfate |  S  | Total dissolved sulfate (µmol/kg)
                 Ca |  S  | Dissolved calcium (µmol/kg)

    SETTINGS PROVIDED AS KWARGS
    ===========================
    Options such as which pH scale to use and the choice of parameterisation
    for various e.g. equilibrium constants can also be altered with kwargs.
    These kwargs must all be scalar integers.

    Citations use a code with the initials of the first few authors' surnames
    plus the final two digits of the year of publication.  Refer to the online
    documentation for full references.

    pH scale
    --------
    opt_pH_scale: pH scale of `pH` (if provided), also used for calculating
    equilibrium constants.
        1: total [DEFAULT].
        2: seawater.
        3: free.
        4: NBS.

    Carbonic acid dissociation
    --------------------------
    opt_k_carbonic: parameterisation for carbonic acid dissociation (K1 and
    K2).
         1: RRV93.
         2: GP89.
         3: H73a and H73b refit by DM87.
         4: MCHP73 refit by DM87.
         5: H73a, H73b and MCHP73 refit by DM87.
         6: MCHP73 ("GEOSECS").
         7: MCHP73 ("GEOSECS-Peng").
         8: M79 (freshwater).
         9: CW98.
        10: LDK00 [DEFAULT].
        11: MM02.
        12: MPL02.
        13: MGH06.
        14: M10.
        15: WMW14.
        16: SLH20.
        17: SB21.
        18: PLR18.
    opt_factor_k_H2CO3: pressure correction for the first carbonic acid
    dissociation constant (K1).
        1: M95 [DEFAULT].
        2: EG70 (GEOSECS).
        3: M83 (freshwater).
    opt_factor_k_HCO3: pressure correction for the second carbonic acid
    dissociation constant (K2).
        1: M95 [DEFAULT].
        2: EG70 (GEOSECS).
        3: M83 (freshwater).

    Other equilibrium constants
    ---------------------------
    opt_k_BOH3: parameterisation for boric acid equilibrium.
        1: D90b [DEFAULT].
        2: LTB69 (GEOSECS).
    opt_k_H2O: parameterisation for water dissociation.
        1: M95 [DEFAULT].
        2: M79 (GEOSECS).
        3: HO58 refit by M79 (freshwater).
    opt_k_HF: parameterisation for hydrogen fluoride dissociation.
        1: DR79 [DEFAULT].
        2: PF87.
    opt_k_HNO2: parameterisation for nitrous acid dissociation.
        1: BBWB24 for seawater [DEFAULT].
        2: BBWB24 for freshwater.
    opt_k_HSO4: parameterisation for bisulfate dissociation.
        1: D90a [DEFAULT].
        2: KRCB77.
        3: WM13/WMW14.
    opt_k_NH3: parameterisation for ammonium dissociation.
        1: CW95 [DEFAULT].
        2: YM95.
    opt_k_phosphate: parameterisation for the phosphoric acid dissocation
    constants.
        1: YM95 [DEFAULT].
        2: KP67 (GEOSECS).
    opt_k_Si: parameterisation for bisulfate dissociation.
        1: YM95 [DEFAULT].
        2: SMB64 (GEOSECS).
    opt_k_aragonite: parameterisation for aragonite solubility product.
        1: M83 [DEFAULT].
        2: ICHP73 (GEOSECS).
    opt_k_calcite: parameterisation for calcite solubility product.
        1: M83 [DEFAULT].
        2: I75 (GEOSECS).

    Other dissociation constant pressure corrections
    ------------------------------------------------
    opt_factor_k_BOH3: pressure correction for boric acid equilibrium.
        1: M79 [DEFAULT].
        2: EG70 (GEOSECS).
    opt_factor_k_H2O: pressure correction for water dissociation.
        1: M95 [DEFAULT].
        2: M83 (freshwater).

    Total salt contents
    -------------------
    These settings are ignored if their values are provided directly as kwargs.

    opt_total_borate: for calculating `total_borate` from `salinity`.
        1: U74 [DEFAULT].
        2: LKB10.
        3: KSK18 (Baltic Sea).
    opt_Ca: for calculating `Ca` from `salinity`.
        1: RT67 [DEFAULT].
        2: C65 (GEOSECS).

    Other settings
    --------------
    opt_gas_constant: the universal gas constant (R)
        1: DOEv2 (consistent with pre-July 2020 CO2SYS software).
        2: DOEv3.
        3: 2018 CODATA [DEFAULT].
    opt_fugacity_factor: how to convert between partial pressure and fugacity.
        1: with a fugacity factor [DEFAULT].
        2: assuming they are equal (GEOSECS).
    opt_HCO3_root: with known `dic` and `HCO3`, which root to solve for.
        1: the lower pH root.
        2: the higher pH root [DEFAULT].
    opt_fCO2_temperature: sensitivity of fCO2 to temperature.
        1: H24 parameterisation [DEFAULT].
        2: TOG93 linear fit.
        3: TOG93 quadratic fit.

    Equilibrium constants
    ---------------------
    Any equilibrium constant calculated within PyCO2SYS can be provided
    directly as an input instead.  The kwarg should use the same key as would
    be used to solve for this parameter.  See the docs for `CO2System.solve`
    for more detail.
    """
    # Check for double precision
    if np.array(1.0).dtype == np.dtype("float32"):
        warn(
            "JAX does not appear to be using double precision - "
            + "set the environment variable `JAX_ENABLE_X64=True`"
        )
    # Merge data with kwargs
    pd_index = None
    xr_dims = None
    xr_shape = None
    data_is_dict = isinstance(data, dict)
    keys_ignored = []
    kwargs_data = {}
    if data is not None:
        # First, check for string kwargs, which indicate keys in data that need
        # renaming
        renamer_user = {}
        for k, v in kwargs.items():
            if isinstance(v, str):
                if v in renamer_user:
                    # Can't repeat keys e.g. `data=df, dic="var", pH="var"`
                    raise Exception(
                        f'"{v}" cannot be used for {k} because'
                        + f" it is already being used for {renamer_user[v]}"
                    )
                else:
                    renamer_user[v] = shortcuts[k.lower()]
        # Next, go through keys of data and get shortcuts or renames for them
        renamer_data = {}
        for k in data:
            if k in renamer_user:
                renamer_data[k] = renamer_user[k]
            elif k in shortcuts:
                renamer_data[k] = shortcuts[k.lower()]
            else:
                keys_ignored.append(k)
        # Check for duplicates
        renamer_values = []
        for v in renamer_data.values():
            if v in renamer_values:
                raise SyntaxError(
                    f"`data` contains multiple keys corresponding to `{v}`, "
                    + "possibly under different shortcuts"
                )
            else:
                renamer_values.append(v)
        # Rename keys if data is a dict
        if data_is_dict:
            for k, v in renamer_data.items():
                kwargs_data[v] = data[k]
        # If `data` isn't a dict, it might be a pandas df
        else:
            data_is_pandas = False
            try:
                import pandas as pd

                data_is_pandas = isinstance(data, pd.DataFrame)
                # If `data` is a pandas df, we need to rename string keys,
                # convert Series to numpy arrays, and save the df index
                if data_is_pandas:
                    pd_index = data.index.copy()
                    for c in data.columns:
                        if c in renamer_data:
                            kwargs_data[renamer_data[c]] = data[c].to_numpy()
            except ImportError:
                warn("pandas could not be imported - ignoring `data`.")
            data_is_xarray = False
            if not data_is_pandas:
                try:
                    import xarray as xr

                    data_is_xarray = isinstance(data, xr.Dataset)
                    # If `data` is an xarray ds, we need to rename string keys,
                    # convert DataArrays to numpy arrays, and store all the
                    # dimensions
                    if data_is_xarray:
                        xr_dims = list(data.sizes.keys())
                        xr_shape = list(data.sizes.values())
                        for k, v in data.items():
                            if k in renamer_data:
                                kwargs_data[renamer_data[k]] = da_to_array(v, xr_dims)
                except ImportError:
                    warn("xarray could not be imported - ignoring `data`.")
                if not data_is_xarray:
                    # If we reach this point, `data` is neither dict nor
                    # pandas df nor xarray ds, so it's ignored
                    warn("Type of `data` not recognised - it will be ignored.")
                    keys_ignored.append("data")
    # Check there aren't any duplicate kwargs with different aliases, and drop
    # any kwargs that are strings (used to identify `data` columns)
    kwargs_nodups = {}
    for k, v in kwargs.items():
        try:
            skl = shortcuts[k.lower()]
            if skl in kwargs_nodups:
                raise SyntaxError(
                    f"Repeated kwarg, possibly under a different shortcut: {k}"
                )
            elif not isinstance(v, str):
                kwargs_nodups[skl] = v
                if skl in kwargs_data:
                    warn(
                        f"{skl} found in both `data` and `kwargs`, possibly under "
                        + "different shortcuts - using the `kwargs` value"
                    )
        except KeyError:
            keys_ignored.append(k)
    # Merge data and user kwargs
    kwargs_data.update(kwargs_nodups)
    # Parse kwargs
    for k, v in kwargs_data.copy().items():
        # Convert lists to numpy arrays
        if isinstance(kwargs_data[k], list):
            kwargs_data[k] = np.array(kwargs_data[k])
        # Convert None to np.nan
        if kwargs_data[k] is None:
            kwargs_data[k] = np.nan
        # If opts are scalar, only take first value
        if k in opts_default:
            if np.isscalar(kwargs_data[k]):
                if isinstance(kwargs_data[k], ArrayImpl):
                    kwargs_data[k] = kwargs_data[k].item()
            else:
                kwargs_data[k] = np.ravel(np.array(kwargs_data[k]))[0].item()
                warn(f"`{k}` is not scalar, so only the first value will be used.")
            if isinstance(kwargs_data[k], float):
                kwargs_data[k] = int(kwargs_data[k])
        # Convert ints to floats for non-opts
        else:
            if isinstance(kwargs_data[k], int):
                kwargs_data[k] = float(kwargs_data[k])
            elif hasattr(kwargs_data[k], "dtype"):
                try:
                    kwargs_data[k] = kwargs_data[k].astype(float)
                except ValueError:
                    pass
    return CO2System(
        pd_index=pd_index,
        xr_dims=xr_dims,
        xr_shape=xr_shape,
        ignored=keys_ignored,
        **kwargs_data,
    )<|MERGE_RESOLUTION|>--- conflicted
+++ resolved
@@ -124,19 +124,6 @@
     "k_Mg_calcite_1atm": solubility.get_k_Mg_calcite_1atm,
     "k_Mg_calcite": solubility.get_k_Mg_calcite,
     "Mg": salts.Mg_reference_composition,
-<<<<<<< HEAD
-    # TODO I would like these two options working
-    # "kt_Mg_calcite_25C_1atm": solubility.kt_Mg_calcite_25C_1atm,
-    # "kt_Mg_calcite_1atm": solubility.kt_Mg_calcite_1atm,
-    # for testing, can be deleted
-    "kt_Mg_calcite_25C_1atm_minprep": solubility.get_kt_Mg_calcite_25C_1atm_minprep,
-    "kt_Mg_calcite_25C_1atm_biogenic": solubility.get_kt_Mg_calcite_25C_1atm_biogenic,
-    "kt_Mg_calcite_25C_1atm_synthetic": solubility.get_kt_Mg_calcite_25C_1atm_synthetic,
-    "kt_Mg_calcite_1atm_vantHoff": solubility.get_kt_Mg_calcite_1atm_vantHoff,
-    "kt_Mg_calcite_1atm_PB82": solubility.get_kt_Mg_calcite_1atm_PB82,
-    "kt_Mg_calcite_1atm_idealmix": solubility.get_kt_Mg_calcite_1atm_idealmix,
-=======
->>>>>>> 1fd9955b
 }
 
 # Define functions for calculations that depend on icase:
@@ -1541,14 +1528,10 @@
             priors = self.graph.pred[p]
             if len(priors) == 0 or all([r in self_data for r in priors]):
                 attrs = self.graph.nodes[p]
-<<<<<<< HEAD
-                self_data[p] = attrs["func"](*[self_data[r] for r in attrs["args"]])
-=======
                 try:
                     self_data[p] = attrs["func"](*[self_data[r] for r in attrs["args"]])
                 except KeyError:
                     raise Exception(f"{p} has no associated function in the graph")
->>>>>>> 1fd9955b
                 store_here = (
                     #  If store_steps is 0, store only requested parameters
                     (store_steps == 0 and p in parameters)
